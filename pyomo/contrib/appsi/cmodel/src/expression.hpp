#include "interval.hpp"
#include <mutex>

class Node;
class ExpressionBase;
class Leaf;
class Var;
class Constant;
class Param;
class Expression;
class Operator;
class BinaryOperator;
class UnaryOperator;
class LinearOperator;
class SumOperator;
class MultiplyOperator;
class DivideOperator;
class PowerOperator;
class NegationOperator;
class ExpOperator;
class LogOperator;
class AbsOperator;
class ExternalOperator;
class PyomoExprTypes;

extern double inf;

class Node : public std::enable_shared_from_this<Node> {
public:
  Node() = default;
  virtual ~Node() = default;
  virtual bool is_variable_type() { return false; }
  virtual bool is_param_type() { return false; }
  virtual bool is_expression_type() { return false; }
  virtual bool is_operator_type() { return false; }
  virtual bool is_constant_type() { return false; }
  virtual bool is_leaf() { return false; }
  virtual bool is_binary_operator() { return false; }
  virtual bool is_unary_operator() { return false; }
  virtual bool is_linear_operator() { return false; }
  virtual bool is_sum_operator() { return false; }
  virtual bool is_multiply_operator() { return false; }
  virtual bool is_divide_operator() { return false; }
  virtual bool is_power_operator() { return false; }
  virtual bool is_negation_operator() { return false; }
  virtual bool is_exp_operator() { return false; }
  virtual bool is_log_operator() { return false; }
  virtual bool is_abs_operator() { return false; }
  virtual bool is_sqrt_operator() { return false; }
  virtual bool is_external_operator() { return false; }
  virtual double get_value_from_array(double *) = 0;
  virtual int get_degree_from_array(int *) = 0;
  virtual std::string get_string_from_array(std::string *) = 0;
  virtual void fill_prefix_notation_stack(
      std::shared_ptr<std::vector<std::shared_ptr<Node>>> stack) = 0;
  virtual void write_nl_string(std::ofstream &) = 0;
  virtual void fill_expression(std::shared_ptr<Operator> *oper_array,
                               int &oper_ndx) = 0;
  virtual double get_lb_from_array(double *lbs) = 0;
  virtual double get_ub_from_array(double *ubs) = 0;
  virtual void
  set_bounds_in_array(double new_lb, double new_ub, double *lbs, double *ubs,
                      double feasibility_tol, double integer_tol,
                      double improvement_tol,
                      std::set<std::shared_ptr<Var>> &improved_vars) = 0;
};

class ExpressionBase : public Node {
public:
  ExpressionBase() = default;
  virtual double evaluate() = 0;
  virtual std::string __str__() = 0;
  virtual std::shared_ptr<std::vector<std::shared_ptr<Var>>>
  identify_variables() = 0;
  virtual std::shared_ptr<std::vector<std::shared_ptr<ExternalOperator>>>
  identify_external_operators() = 0;
  virtual std::shared_ptr<std::vector<std::shared_ptr<Node>>>
  get_prefix_notation() = 0;
  std::shared_ptr<ExpressionBase> shared_from_this() {
    return std::static_pointer_cast<ExpressionBase>(Node::shared_from_this());
  }
  void fill_prefix_notation_stack(
      std::shared_ptr<std::vector<std::shared_ptr<Node>>> stack) override {
    ;
  }
};

class Leaf : public ExpressionBase {
public:
  Leaf() = default;
  Leaf(double value) : value(value) {}
  virtual ~Leaf() = default;
  double value = 0.0;
  bool is_leaf() override;
  double evaluate() override;
  double get_value_from_array(double *) override;
  std::string get_string_from_array(std::string *) override;
  std::shared_ptr<std::vector<std::shared_ptr<Node>>>
  get_prefix_notation() override;
  void fill_expression(std::shared_ptr<Operator> *oper_array,
                       int &oper_ndx) override;
  double get_lb_from_array(double *lbs) override;
  double get_ub_from_array(double *ubs) override;
  void
  set_bounds_in_array(double new_lb, double new_ub, double *lbs, double *ubs,
                      double feasibility_tol, double integer_tol,
                      double improvement_tol,
                      std::set<std::shared_ptr<Var>> &improved_vars) override;
};

class Constant : public Leaf {
public:
  Constant() = default;
  Constant(double value) : Leaf(value) {}
  bool is_constant_type() override;
  std::string __str__() override;
  int get_degree_from_array(int *) override;
  std::shared_ptr<std::vector<std::shared_ptr<Var>>>
  identify_variables() override;
  std::shared_ptr<std::vector<std::shared_ptr<ExternalOperator>>>
  identify_external_operators() override;
  void write_nl_string(std::ofstream &) override;
};

enum Domain {continuous, binary, integers};

class Var : public Leaf {
public:
  Var() = default;
  Var(double val) : Leaf(val) {}
  Var(std::string _name) : name(_name) {}
  Var(std::string _name, double val) : Leaf(val), name(_name) {}
  std::string name = "v";
  std::string __str__() override;
  std::shared_ptr<ExpressionBase> lb;
  std::shared_ptr<ExpressionBase> ub;
  int index = -1;
  bool fixed = false;
  double domain_lb = -inf;
  double domain_ub = inf;
  Domain domain = continuous;
  bool is_variable_type() override;
  int get_degree_from_array(int *) override;
  std::shared_ptr<std::vector<std::shared_ptr<Var>>>
  identify_variables() override;
  std::shared_ptr<std::vector<std::shared_ptr<ExternalOperator>>>
  identify_external_operators() override;
  void write_nl_string(std::ofstream &) override;
  std::shared_ptr<Var> shared_from_this() {
    return std::static_pointer_cast<Var>(Node::shared_from_this());
  }
  double get_lb();
  double get_ub();
  Domain get_domain();
  double get_lb_from_array(double *lbs) override;
  double get_ub_from_array(double *ubs) override;
  void
  set_bounds_in_array(double new_lb, double new_ub, double *lbs, double *ubs,
                      double feasibility_tol, double integer_tol,
                      double improvement_tol,
                      std::set<std::shared_ptr<Var>> &improved_vars) override;
};

class Param : public Leaf {
public:
  Param() = default;
  Param(double val) : Leaf(val) {}
  Param(std::string _name) : name(_name) {}
  Param(std::string _name, double val) : Leaf(val), name(_name) {}
  std::string name = "p";
  std::string __str__() override;
  bool is_param_type() override;
  int get_degree_from_array(int *) override;
  std::shared_ptr<std::vector<std::shared_ptr<Var>>>
  identify_variables() override;
  std::shared_ptr<std::vector<std::shared_ptr<ExternalOperator>>>
  identify_external_operators() override;
  void write_nl_string(std::ofstream &) override;
};

class Expression : public ExpressionBase {
public:
  Expression(int _n_operators) : ExpressionBase() {
    operators = new std::shared_ptr<Operator>[_n_operators];
    n_operators = _n_operators;
  }
  ~Expression() { delete[] operators; }
  std::string __str__() override;
  bool is_expression_type() override;
  double evaluate() override;
  double get_value_from_array(double *) override;
  int get_degree_from_array(int *) override;
  std::shared_ptr<std::vector<std::shared_ptr<Var>>>
  identify_variables() override;
  std::shared_ptr<std::vector<std::shared_ptr<ExternalOperator>>>
  identify_external_operators() override;
  std::string get_string_from_array(std::string *) override;
  std::shared_ptr<std::vector<std::shared_ptr<Node>>>
  get_prefix_notation() override;
  void write_nl_string(std::ofstream &) override;
  std::vector<std::shared_ptr<Operator>> get_operators();
  std::shared_ptr<Operator> *operators;
  unsigned int n_operators;
  void fill_expression(std::shared_ptr<Operator> *oper_array,
                       int &oper_ndx) override;
  void propagate_bounds_forward(double *lbs, double *ubs,
                                double feasibility_tol, double integer_tol);
  void propagate_bounds_backward(double *lbs, double *ubs,
                                 double feasibility_tol, double integer_tol,
                                 double improvement_tol,
                                 std::set<std::shared_ptr<Var>> &improved_vars);
  double get_lb_from_array(double *lbs) override;
  double get_ub_from_array(double *ubs) override;
  void
  set_bounds_in_array(double new_lb, double new_ub, double *lbs, double *ubs,
                      double feasibility_tol, double integer_tol,
                      double improvement_tol,
                      std::set<std::shared_ptr<Var>> &improved_vars) override;
};

class Operator : public Node {
public:
  Operator() = default;
  int index = 0;
  virtual void evaluate(double *values) = 0;
  virtual void propagate_degree_forward(int *degrees, double *values) = 0;
  virtual void identify_variables(std::set<std::shared_ptr<Node>> &) = 0;
  std::shared_ptr<Operator> shared_from_this() {
    return std::static_pointer_cast<Operator>(Node::shared_from_this());
  }
  bool is_operator_type() override;
  double get_value_from_array(double *) override;
  int get_degree_from_array(int *) override;
  std::string get_string_from_array(std::string *) override;
  virtual void print(std::string *) = 0;
  virtual std::string name() = 0;
  virtual void propagate_bounds_forward(double *lbs, double *ubs,
                                        double feasibility_tol,
                                        double integer_tol);
  virtual void
  propagate_bounds_backward(double *lbs, double *ubs, double feasibility_tol,
                            double integer_tol, double improvement_tol,
                            std::set<std::shared_ptr<Var>> &improved_vars);
  double get_lb_from_array(double *lbs) override;
  double get_ub_from_array(double *ubs) override;
  void
  set_bounds_in_array(double new_lb, double new_ub, double *lbs, double *ubs,
                      double feasibility_tol, double integer_tol,
                      double improvement_tol,
                      std::set<std::shared_ptr<Var>> &improved_vars) override;
};

class BinaryOperator : public Operator {
public:
  BinaryOperator() = default;
  virtual ~BinaryOperator() = default;
  void identify_variables(std::set<std::shared_ptr<Node>> &) override;
  std::shared_ptr<Node> operand1;
  std::shared_ptr<Node> operand2;
  void fill_prefix_notation_stack(
      std::shared_ptr<std::vector<std::shared_ptr<Node>>> stack) override;
  bool is_binary_operator() override;
  void fill_expression(std::shared_ptr<Operator> *oper_array,
                       int &oper_ndx) override;
};

class UnaryOperator : public Operator {
public:
  UnaryOperator() = default;
  virtual ~UnaryOperator() = default;
  void identify_variables(std::set<std::shared_ptr<Node>> &) override;
  std::shared_ptr<Node> operand;
  void fill_prefix_notation_stack(
      std::shared_ptr<std::vector<std::shared_ptr<Node>>> stack) override;
  bool is_unary_operator() override;
  void propagate_degree_forward(int *degrees, double *values) override;
  void fill_expression(std::shared_ptr<Operator> *oper_array,
                       int &oper_ndx) override;
};

class LinearOperator : public Operator {
public:
  LinearOperator(int _nterms) {
    variables = new std::shared_ptr<Var>[_nterms];
    coefficients = new std::shared_ptr<ExpressionBase>[_nterms];
    nterms = _nterms;
  }
  ~LinearOperator() {
    delete[] variables;
    delete[] coefficients;
  }
  void identify_variables(std::set<std::shared_ptr<Node>> &) override;
  std::shared_ptr<Var> *variables;
  std::shared_ptr<ExpressionBase> *coefficients;
  std::shared_ptr<ExpressionBase> constant = std::make_shared<Constant>(0);
  void evaluate(double *values) override;
  void propagate_degree_forward(int *degrees, double *values) override;
  void print(std::string *) override;
  std::string name() override { return "LinearOperator"; };
  void write_nl_string(std::ofstream &) override;
  void fill_prefix_notation_stack(
      std::shared_ptr<std::vector<std::shared_ptr<Node>>> stack) override;
  bool is_linear_operator() override;
  unsigned int nterms;
  void fill_expression(std::shared_ptr<Operator> *oper_array,
                       int &oper_ndx) override;
  void propagate_bounds_forward(double *lbs, double *ubs,
                                double feasibility_tol,
                                double integer_tol) override;
  void propagate_bounds_backward(
      double *lbs, double *ubs, double feasibility_tol, double integer_tol,
      double improvement_tol,
      std::set<std::shared_ptr<Var>> &improved_vars) override;
};

class SumOperator : public Operator {
public:
  SumOperator(int _nargs) {
    operands = new std::shared_ptr<Node>[_nargs];
    nargs = _nargs;
  }
  ~SumOperator() { delete[] operands; }
  void identify_variables(std::set<std::shared_ptr<Node>> &) override;
  void evaluate(double *values) override;
  void propagate_degree_forward(int *degrees, double *values) override;
  void print(std::string *) override;
  std::string name() override { return "SumOperator"; };
  void write_nl_string(std::ofstream &) override;
  void fill_prefix_notation_stack(
      std::shared_ptr<std::vector<std::shared_ptr<Node>>> stack) override;
  bool is_sum_operator() override;
  std::shared_ptr<Node> *operands;
  unsigned int nargs;
  void fill_expression(std::shared_ptr<Operator> *oper_array,
                       int &oper_ndx) override;
  void propagate_bounds_forward(double *lbs, double *ubs,
                                double feasibility_tol,
                                double integer_tol) override;
  void propagate_bounds_backward(
      double *lbs, double *ubs, double feasibility_tol, double integer_tol,
      double improvement_tol,
      std::set<std::shared_ptr<Var>> &improved_vars) override;
};

class MultiplyOperator : public BinaryOperator {
public:
  MultiplyOperator() = default;
  void evaluate(double *values) override;
  void propagate_degree_forward(int *degrees, double *values) override;
  void print(std::string *) override;
  std::string name() override { return "MultiplyOperator"; };
  void write_nl_string(std::ofstream &) override;
  bool is_multiply_operator() override;
  void propagate_bounds_forward(double *lbs, double *ubs,
                                double feasibility_tol,
                                double integer_tol) override;
  void propagate_bounds_backward(
      double *lbs, double *ubs, double feasibility_tol, double integer_tol,
      double improvement_tol,
      std::set<std::shared_ptr<Var>> &improved_vars) override;
};

class ExternalOperator : public Operator {
public:
  ExternalOperator(int _nargs) {
    operands = new std::shared_ptr<Node>[_nargs];
    nargs = _nargs;
  }
  ~ExternalOperator() { delete[] operands; }
  void evaluate(double *values) override;
  void propagate_degree_forward(int *degrees, double *values) override;
  void print(std::string *) override;
  std::string name() override { return "ExternalOperator"; };
  void write_nl_string(std::ofstream &) override;
  void fill_prefix_notation_stack(
      std::shared_ptr<std::vector<std::shared_ptr<Node>>> stack) override;
  void identify_variables(std::set<std::shared_ptr<Node>> &) override;
  bool is_external_operator() override;
  std::string function_name;
  int external_function_index = -1;
  std::shared_ptr<Node> *operands;
  unsigned int nargs;
  void fill_expression(std::shared_ptr<Operator> *oper_array,
                       int &oper_ndx) override;
};

class DivideOperator : public BinaryOperator {
public:
  DivideOperator() = default;
  void evaluate(double *values) override;
  void propagate_degree_forward(int *degrees, double *values) override;
  void print(std::string *) override;
  std::string name() override { return "DivideOperator"; };
  void write_nl_string(std::ofstream &) override;
  bool is_divide_operator() override;
  void propagate_bounds_forward(double *lbs, double *ubs,
                                double feasibility_tol,
                                double integer_tol) override;
  void propagate_bounds_backward(
      double *lbs, double *ubs, double feasibility_tol, double integer_tol,
      double improvement_tol,
      std::set<std::shared_ptr<Var>> &improved_vars) override;
};

class PowerOperator : public BinaryOperator {
public:
  PowerOperator() = default;
  void evaluate(double *values) override;
  void propagate_degree_forward(int *degrees, double *values) override;
  void print(std::string *) override;
  std::string name() override { return "PowerOperator"; };
  void write_nl_string(std::ofstream &) override;
  bool is_power_operator() override;
  void propagate_bounds_forward(double *lbs, double *ubs,
                                double feasibility_tol,
                                double integer_tol) override;
  void propagate_bounds_backward(
      double *lbs, double *ubs, double feasibility_tol, double integer_tol,
      double improvement_tol,
      std::set<std::shared_ptr<Var>> &improved_vars) override;
};

class NegationOperator : public UnaryOperator {
public:
  NegationOperator() = default;
  void evaluate(double *values) override;
  void propagate_degree_forward(int *degrees, double *values) override;
  void print(std::string *) override;
  std::string name() override { return "NegationOperator"; };
  void write_nl_string(std::ofstream &) override;
  bool is_negation_operator() override;
  void propagate_bounds_forward(double *lbs, double *ubs,
                                double feasibility_tol,
                                double integer_tol) override;
  void propagate_bounds_backward(
      double *lbs, double *ubs, double feasibility_tol, double integer_tol,
      double improvement_tol,
      std::set<std::shared_ptr<Var>> &improved_vars) override;
};

class ExpOperator : public UnaryOperator {
public:
  ExpOperator() = default;
  void evaluate(double *values) override;
  void print(std::string *) override;
  std::string name() override { return "ExpOperator"; };
  void write_nl_string(std::ofstream &) override;
  bool is_exp_operator() override;
  void propagate_bounds_forward(double *lbs, double *ubs,
                                double feasibility_tol,
                                double integer_tol) override;
  void propagate_bounds_backward(
      double *lbs, double *ubs, double feasibility_tol, double integer_tol,
      double improvement_tol,
      std::set<std::shared_ptr<Var>> &improved_vars) override;
};

class LogOperator : public UnaryOperator {
public:
  LogOperator() = default;
  void evaluate(double *values) override;
  void print(std::string *) override;
  std::string name() override { return "LogOperator"; };
  void write_nl_string(std::ofstream &) override;
  bool is_log_operator() override;
  void propagate_bounds_forward(double *lbs, double *ubs,
                                double feasibility_tol,
                                double integer_tol) override;
  void propagate_bounds_backward(
      double *lbs, double *ubs, double feasibility_tol, double integer_tol,
      double improvement_tol,
      std::set<std::shared_ptr<Var>> &improved_vars) override;
};

class AbsOperator : public UnaryOperator {
public:
  AbsOperator() = default;
  void evaluate(double *values) override;
  void print(std::string *) override;
  std::string name() override { return "AbsOperator"; };
  void write_nl_string(std::ofstream &) override;
  bool is_abs_operator() override;
  void propagate_bounds_forward(double *lbs, double *ubs,
                                double feasibility_tol,
                                double integer_tol) override;
  void propagate_bounds_backward(
      double *lbs, double *ubs, double feasibility_tol, double integer_tol,
      double improvement_tol,
      std::set<std::shared_ptr<Var>> &improved_vars) override;
};

class SqrtOperator : public UnaryOperator {
public:
  SqrtOperator() = default;
  void evaluate(double *values) override;
  void print(std::string *) override;
  std::string name() override { return "SqrtOperator"; };
  void write_nl_string(std::ofstream &) override;
  bool is_sqrt_operator() override;
  void propagate_bounds_forward(double *lbs, double *ubs,
                                double feasibility_tol,
                                double integer_tol) override;
  void propagate_bounds_backward(
      double *lbs, double *ubs, double feasibility_tol, double integer_tol,
      double improvement_tol,
      std::set<std::shared_ptr<Var>> &improved_vars) override;
};

class Log10Operator : public UnaryOperator {
public:
  Log10Operator() = default;
  void evaluate(double *values) override;
  void print(std::string *) override;
  std::string name() override { return "Log10Operator"; };
  void write_nl_string(std::ofstream &) override;
  void propagate_bounds_forward(double *lbs, double *ubs,
                                double feasibility_tol,
                                double integer_tol) override;
  void propagate_bounds_backward(
      double *lbs, double *ubs, double feasibility_tol, double integer_tol,
      double improvement_tol,
      std::set<std::shared_ptr<Var>> &improved_vars) override;
};

class SinOperator : public UnaryOperator {
public:
  SinOperator() = default;
  void evaluate(double *values) override;
  void print(std::string *) override;
  std::string name() override { return "SinOperator"; };
  void write_nl_string(std::ofstream &) override;
  void propagate_bounds_forward(double *lbs, double *ubs,
                                double feasibility_tol,
                                double integer_tol) override;
  void propagate_bounds_backward(
      double *lbs, double *ubs, double feasibility_tol, double integer_tol,
      double improvement_tol,
      std::set<std::shared_ptr<Var>> &improved_vars) override;
};

class CosOperator : public UnaryOperator {
public:
  CosOperator() = default;
  void evaluate(double *values) override;
  void print(std::string *) override;
  std::string name() override { return "CosOperator"; };
  void write_nl_string(std::ofstream &) override;
  void propagate_bounds_forward(double *lbs, double *ubs,
                                double feasibility_tol,
                                double integer_tol) override;
  void propagate_bounds_backward(
      double *lbs, double *ubs, double feasibility_tol, double integer_tol,
      double improvement_tol,
      std::set<std::shared_ptr<Var>> &improved_vars) override;
};

class TanOperator : public UnaryOperator {
public:
  TanOperator() = default;
  void evaluate(double *values) override;
  void print(std::string *) override;
  std::string name() override { return "TanOperator"; };
  void write_nl_string(std::ofstream &) override;
  void propagate_bounds_forward(double *lbs, double *ubs,
                                double feasibility_tol,
                                double integer_tol) override;
  void propagate_bounds_backward(
      double *lbs, double *ubs, double feasibility_tol, double integer_tol,
      double improvement_tol,
      std::set<std::shared_ptr<Var>> &improved_vars) override;
};

class AsinOperator : public UnaryOperator {
public:
  AsinOperator() = default;
  void evaluate(double *values) override;
  void print(std::string *) override;
  std::string name() override { return "AsinOperator"; };
  void write_nl_string(std::ofstream &) override;
  void propagate_bounds_forward(double *lbs, double *ubs,
                                double feasibility_tol,
                                double integer_tol) override;
  void propagate_bounds_backward(
      double *lbs, double *ubs, double feasibility_tol, double integer_tol,
      double improvement_tol,
      std::set<std::shared_ptr<Var>> &improved_vars) override;
};

class AcosOperator : public UnaryOperator {
public:
  AcosOperator() = default;
  void evaluate(double *values) override;
  void print(std::string *) override;
  std::string name() override { return "AcosOperator"; };
  void write_nl_string(std::ofstream &) override;
  void propagate_bounds_forward(double *lbs, double *ubs,
                                double feasibility_tol,
                                double integer_tol) override;
  void propagate_bounds_backward(
      double *lbs, double *ubs, double feasibility_tol, double integer_tol,
      double improvement_tol,
      std::set<std::shared_ptr<Var>> &improved_vars) override;
};

class AtanOperator : public UnaryOperator {
public:
  AtanOperator() = default;
  void evaluate(double *values) override;
  void print(std::string *) override;
  std::string name() override { return "AtanOperator"; };
  void write_nl_string(std::ofstream &) override;
  void propagate_bounds_forward(double *lbs, double *ubs,
                                double feasibility_tol,
                                double integer_tol) override;
  void propagate_bounds_backward(
      double *lbs, double *ubs, double feasibility_tol, double integer_tol,
      double improvement_tol,
      std::set<std::shared_ptr<Var>> &improved_vars) override;
};

enum ExprType {
  py_float = 0,
  var = 1,
  param = 2,
  product = 3,
  sum = 4,
  negation = 5,
  external_func = 6,
  power = 7,
  division = 8,
  unary_func = 9,
  linear = 10,
  named_expr = 11,
  numeric_constant = 12,
  pyomo_unit = 13,
  unary_abs = 14
};

class PyomoExprTypes {
public:
  PyomoExprTypes() {
    expr_type_map[int_] = py_float;
    expr_type_map[float_] = py_float;
    expr_type_map[np_int16] = py_float;
    expr_type_map[np_int32] = py_float;
    expr_type_map[np_int64] = py_float;
    expr_type_map[np_longlong] = py_float;
    expr_type_map[np_uint16] = py_float;
    expr_type_map[np_uint32] = py_float;
    expr_type_map[np_uint64] = py_float;
    expr_type_map[np_ulonglong] = py_float;
    expr_type_map[np_float16] = py_float;
    expr_type_map[np_float32] = py_float;
    expr_type_map[np_float64] = py_float;
    expr_type_map[ScalarVar] = var;
    expr_type_map[_GeneralVarData] = var;
    expr_type_map[ScalarParam] = param;
    expr_type_map[_ParamData] = param;
    expr_type_map[MonomialTermExpression] = product;
    expr_type_map[ProductExpression] = product;
    expr_type_map[NPV_ProductExpression] = product;
    expr_type_map[SumExpression] = sum;
    expr_type_map[NPV_SumExpression] = sum;
    expr_type_map[NegationExpression] = negation;
    expr_type_map[NPV_NegationExpression] = negation;
    expr_type_map[ExternalFunctionExpression] = external_func;
    expr_type_map[NPV_ExternalFunctionExpression] = external_func;
    expr_type_map[PowExpression] = power;
    expr_type_map[NPV_PowExpression] = power;
    expr_type_map[DivisionExpression] = division;
    expr_type_map[NPV_DivisionExpression] = division;
    expr_type_map[UnaryFunctionExpression] = unary_func;
    expr_type_map[NPV_UnaryFunctionExpression] = unary_func;
    expr_type_map[LinearExpression] = linear;
    expr_type_map[_GeneralExpressionData] = named_expr;
    expr_type_map[ScalarExpression] = named_expr;
    expr_type_map[Integral] = named_expr;
    expr_type_map[ScalarIntegral] = named_expr;
    expr_type_map[NumericConstant] = numeric_constant;
    expr_type_map[_PyomoUnit] = pyomo_unit;
    expr_type_map[AbsExpression] = unary_abs;
    expr_type_map[NPV_AbsExpression] = unary_abs;
  }
  ~PyomoExprTypes() = default;
  py::int_ ione = 1;
  py::float_ fone = 1.0;
  py::type int_ = py::type::of(ione);
  py::type float_ = py::type::of(fone);
  py::object np = py::module_::import("numpy");
  py::type np_int16 = np.attr("int16");
  py::type np_int32 = np.attr("int32");
  py::type np_int64 = np.attr("int64");
  py::type np_longlong = np.attr("longlong");
  py::type np_uint16 = np.attr("uint16");
  py::type np_uint32 = np.attr("uint32");
  py::type np_uint64 = np.attr("uint64");
  py::type np_ulonglong = np.attr("ulonglong");
  py::type np_float16 = np.attr("float16");
  py::type np_float32 = np.attr("float32");
  py::type np_float64 = np.attr("float64");
  py::object ScalarParam =
      py::module_::import("pyomo.core.base.param").attr("ScalarParam");
  py::object _ParamData =
      py::module_::import("pyomo.core.base.param").attr("_ParamData");
  py::object ScalarVar =
      py::module_::import("pyomo.core.base.var").attr("ScalarVar");
  py::object _GeneralVarData =
      py::module_::import("pyomo.core.base.var").attr("_GeneralVarData");
  py::object numeric_expr = py::module_::import("pyomo.core.expr.numeric_expr");
  py::object NegationExpression = numeric_expr.attr("NegationExpression");
  py::object NPV_NegationExpression =
      numeric_expr.attr("NPV_NegationExpression");
  py::object ExternalFunctionExpression =
      numeric_expr.attr("ExternalFunctionExpression");
  py::object NPV_ExternalFunctionExpression =
      numeric_expr.attr("NPV_ExternalFunctionExpression");
  py::object PowExpression = numeric_expr.attr("PowExpression");
  py::object NPV_PowExpression = numeric_expr.attr("NPV_PowExpression");
  py::object ProductExpression = numeric_expr.attr("ProductExpression");
  py::object NPV_ProductExpression = numeric_expr.attr("NPV_ProductExpression");
  py::object MonomialTermExpression =
      numeric_expr.attr("MonomialTermExpression");
  py::object DivisionExpression = numeric_expr.attr("DivisionExpression");
  py::object NPV_DivisionExpression =
      numeric_expr.attr("NPV_DivisionExpression");
  py::object SumExpression = numeric_expr.attr("SumExpression");
  py::object NPV_SumExpression = numeric_expr.attr("NPV_SumExpression");
  py::object UnaryFunctionExpression =
      numeric_expr.attr("UnaryFunctionExpression");
  py::object AbsExpression = numeric_expr.attr("AbsExpression");
  py::object NPV_AbsExpression = numeric_expr.attr("NPV_AbsExpression");
  py::object NPV_UnaryFunctionExpression =
      numeric_expr.attr("NPV_UnaryFunctionExpression");
  py::object LinearExpression = numeric_expr.attr("LinearExpression");
  py::object NumericConstant =
      py::module_::import("pyomo.core.expr.numvalue").attr("NumericConstant");
  py::object expr_module = py::module_::import("pyomo.core.base.expression");
  py::object _GeneralExpressionData =
      expr_module.attr("_GeneralExpressionData");
  py::object ScalarExpression = expr_module.attr("ScalarExpression");
  py::object ScalarIntegral =
      py::module_::import("pyomo.dae.integral").attr("ScalarIntegral");
  py::object Integral =
      py::module_::import("pyomo.dae.integral").attr("Integral");
<<<<<<< HEAD
  py::object _PyomoUnit =
      py::module_::import("pyomo.core.base.units_container").attr("_PyomoUnit");
  py::object set_module = py::module_::import("pyomo.core.base.set");
  py::object reals = set_module.attr("Reals");
  py::object nonnegative_reals = set_module.attr("NonNegativeReals");
  py::object nonpositive_reals = set_module.attr("NonPositiveReals");
  py::object integers = set_module.attr("Integers");
  py::object nonnegative_integers = set_module.attr("NonNegativeIntegers");
  py::object nonpositive_integers = set_module.attr("NonPositiveIntegers");
  py::object binary = set_module.attr("Binary");
  py::object percent_fraction = set_module.attr("PercentFraction");
  py::object unit_interval = set_module.attr("UnitInterval");
=======
>>>>>>> a23cc576
  py::object builtins = py::module_::import("builtins");
  py::object id = builtins.attr("id");
  py::object len = builtins.attr("len");
  py::dict expr_type_map;
};

std::vector<std::shared_ptr<Var>> create_vars(int n_vars);
std::vector<std::shared_ptr<Param>> create_params(int n_params);
std::vector<std::shared_ptr<Constant>> create_constants(int n_constants);
std::shared_ptr<ExpressionBase>
appsi_expr_from_pyomo_expr(py::handle expr, py::handle var_map,
                           py::handle param_map, PyomoExprTypes &expr_types);
std::vector<std::shared_ptr<ExpressionBase>>
appsi_exprs_from_pyomo_exprs(py::list expr_list, py::dict var_map,
                             py::dict param_map);
py::tuple prep_for_repn(py::handle expr, PyomoExprTypes &expr_types);

void process_pyomo_vars(PyomoExprTypes &expr_types, py::list pyomo_vars,
                        py::dict var_map, py::dict param_map,
                        py::dict var_attrs, py::dict rev_var_map,
                        py::bool_ _set_name, py::handle symbol_map,
                        py::handle labeler, py::bool_ _update);
<|MERGE_RESOLUTION|>--- conflicted
+++ resolved
@@ -1,781 +1,768 @@
-#include "interval.hpp"
-#include <mutex>
-
-class Node;
-class ExpressionBase;
-class Leaf;
-class Var;
-class Constant;
-class Param;
-class Expression;
-class Operator;
-class BinaryOperator;
-class UnaryOperator;
-class LinearOperator;
-class SumOperator;
-class MultiplyOperator;
-class DivideOperator;
-class PowerOperator;
-class NegationOperator;
-class ExpOperator;
-class LogOperator;
-class AbsOperator;
-class ExternalOperator;
-class PyomoExprTypes;
-
-extern double inf;
-
-class Node : public std::enable_shared_from_this<Node> {
-public:
-  Node() = default;
-  virtual ~Node() = default;
-  virtual bool is_variable_type() { return false; }
-  virtual bool is_param_type() { return false; }
-  virtual bool is_expression_type() { return false; }
-  virtual bool is_operator_type() { return false; }
-  virtual bool is_constant_type() { return false; }
-  virtual bool is_leaf() { return false; }
-  virtual bool is_binary_operator() { return false; }
-  virtual bool is_unary_operator() { return false; }
-  virtual bool is_linear_operator() { return false; }
-  virtual bool is_sum_operator() { return false; }
-  virtual bool is_multiply_operator() { return false; }
-  virtual bool is_divide_operator() { return false; }
-  virtual bool is_power_operator() { return false; }
-  virtual bool is_negation_operator() { return false; }
-  virtual bool is_exp_operator() { return false; }
-  virtual bool is_log_operator() { return false; }
-  virtual bool is_abs_operator() { return false; }
-  virtual bool is_sqrt_operator() { return false; }
-  virtual bool is_external_operator() { return false; }
-  virtual double get_value_from_array(double *) = 0;
-  virtual int get_degree_from_array(int *) = 0;
-  virtual std::string get_string_from_array(std::string *) = 0;
-  virtual void fill_prefix_notation_stack(
-      std::shared_ptr<std::vector<std::shared_ptr<Node>>> stack) = 0;
-  virtual void write_nl_string(std::ofstream &) = 0;
-  virtual void fill_expression(std::shared_ptr<Operator> *oper_array,
-                               int &oper_ndx) = 0;
-  virtual double get_lb_from_array(double *lbs) = 0;
-  virtual double get_ub_from_array(double *ubs) = 0;
-  virtual void
-  set_bounds_in_array(double new_lb, double new_ub, double *lbs, double *ubs,
-                      double feasibility_tol, double integer_tol,
-                      double improvement_tol,
-                      std::set<std::shared_ptr<Var>> &improved_vars) = 0;
-};
-
-class ExpressionBase : public Node {
-public:
-  ExpressionBase() = default;
-  virtual double evaluate() = 0;
-  virtual std::string __str__() = 0;
-  virtual std::shared_ptr<std::vector<std::shared_ptr<Var>>>
-  identify_variables() = 0;
-  virtual std::shared_ptr<std::vector<std::shared_ptr<ExternalOperator>>>
-  identify_external_operators() = 0;
-  virtual std::shared_ptr<std::vector<std::shared_ptr<Node>>>
-  get_prefix_notation() = 0;
-  std::shared_ptr<ExpressionBase> shared_from_this() {
-    return std::static_pointer_cast<ExpressionBase>(Node::shared_from_this());
-  }
-  void fill_prefix_notation_stack(
-      std::shared_ptr<std::vector<std::shared_ptr<Node>>> stack) override {
-    ;
-  }
-};
-
-class Leaf : public ExpressionBase {
-public:
-  Leaf() = default;
-  Leaf(double value) : value(value) {}
-  virtual ~Leaf() = default;
-  double value = 0.0;
-  bool is_leaf() override;
-  double evaluate() override;
-  double get_value_from_array(double *) override;
-  std::string get_string_from_array(std::string *) override;
-  std::shared_ptr<std::vector<std::shared_ptr<Node>>>
-  get_prefix_notation() override;
-  void fill_expression(std::shared_ptr<Operator> *oper_array,
-                       int &oper_ndx) override;
-  double get_lb_from_array(double *lbs) override;
-  double get_ub_from_array(double *ubs) override;
-  void
-  set_bounds_in_array(double new_lb, double new_ub, double *lbs, double *ubs,
-                      double feasibility_tol, double integer_tol,
-                      double improvement_tol,
-                      std::set<std::shared_ptr<Var>> &improved_vars) override;
-};
-
-class Constant : public Leaf {
-public:
-  Constant() = default;
-  Constant(double value) : Leaf(value) {}
-  bool is_constant_type() override;
-  std::string __str__() override;
-  int get_degree_from_array(int *) override;
-  std::shared_ptr<std::vector<std::shared_ptr<Var>>>
-  identify_variables() override;
-  std::shared_ptr<std::vector<std::shared_ptr<ExternalOperator>>>
-  identify_external_operators() override;
-  void write_nl_string(std::ofstream &) override;
-};
-
-enum Domain {continuous, binary, integers};
-
-class Var : public Leaf {
-public:
-  Var() = default;
-  Var(double val) : Leaf(val) {}
-  Var(std::string _name) : name(_name) {}
-  Var(std::string _name, double val) : Leaf(val), name(_name) {}
-  std::string name = "v";
-  std::string __str__() override;
-  std::shared_ptr<ExpressionBase> lb;
-  std::shared_ptr<ExpressionBase> ub;
-  int index = -1;
-  bool fixed = false;
-  double domain_lb = -inf;
-  double domain_ub = inf;
-  Domain domain = continuous;
-  bool is_variable_type() override;
-  int get_degree_from_array(int *) override;
-  std::shared_ptr<std::vector<std::shared_ptr<Var>>>
-  identify_variables() override;
-  std::shared_ptr<std::vector<std::shared_ptr<ExternalOperator>>>
-  identify_external_operators() override;
-  void write_nl_string(std::ofstream &) override;
-  std::shared_ptr<Var> shared_from_this() {
-    return std::static_pointer_cast<Var>(Node::shared_from_this());
-  }
-  double get_lb();
-  double get_ub();
-  Domain get_domain();
-  double get_lb_from_array(double *lbs) override;
-  double get_ub_from_array(double *ubs) override;
-  void
-  set_bounds_in_array(double new_lb, double new_ub, double *lbs, double *ubs,
-                      double feasibility_tol, double integer_tol,
-                      double improvement_tol,
-                      std::set<std::shared_ptr<Var>> &improved_vars) override;
-};
-
-class Param : public Leaf {
-public:
-  Param() = default;
-  Param(double val) : Leaf(val) {}
-  Param(std::string _name) : name(_name) {}
-  Param(std::string _name, double val) : Leaf(val), name(_name) {}
-  std::string name = "p";
-  std::string __str__() override;
-  bool is_param_type() override;
-  int get_degree_from_array(int *) override;
-  std::shared_ptr<std::vector<std::shared_ptr<Var>>>
-  identify_variables() override;
-  std::shared_ptr<std::vector<std::shared_ptr<ExternalOperator>>>
-  identify_external_operators() override;
-  void write_nl_string(std::ofstream &) override;
-};
-
-class Expression : public ExpressionBase {
-public:
-  Expression(int _n_operators) : ExpressionBase() {
-    operators = new std::shared_ptr<Operator>[_n_operators];
-    n_operators = _n_operators;
-  }
-  ~Expression() { delete[] operators; }
-  std::string __str__() override;
-  bool is_expression_type() override;
-  double evaluate() override;
-  double get_value_from_array(double *) override;
-  int get_degree_from_array(int *) override;
-  std::shared_ptr<std::vector<std::shared_ptr<Var>>>
-  identify_variables() override;
-  std::shared_ptr<std::vector<std::shared_ptr<ExternalOperator>>>
-  identify_external_operators() override;
-  std::string get_string_from_array(std::string *) override;
-  std::shared_ptr<std::vector<std::shared_ptr<Node>>>
-  get_prefix_notation() override;
-  void write_nl_string(std::ofstream &) override;
-  std::vector<std::shared_ptr<Operator>> get_operators();
-  std::shared_ptr<Operator> *operators;
-  unsigned int n_operators;
-  void fill_expression(std::shared_ptr<Operator> *oper_array,
-                       int &oper_ndx) override;
-  void propagate_bounds_forward(double *lbs, double *ubs,
-                                double feasibility_tol, double integer_tol);
-  void propagate_bounds_backward(double *lbs, double *ubs,
-                                 double feasibility_tol, double integer_tol,
-                                 double improvement_tol,
-                                 std::set<std::shared_ptr<Var>> &improved_vars);
-  double get_lb_from_array(double *lbs) override;
-  double get_ub_from_array(double *ubs) override;
-  void
-  set_bounds_in_array(double new_lb, double new_ub, double *lbs, double *ubs,
-                      double feasibility_tol, double integer_tol,
-                      double improvement_tol,
-                      std::set<std::shared_ptr<Var>> &improved_vars) override;
-};
-
-class Operator : public Node {
-public:
-  Operator() = default;
-  int index = 0;
-  virtual void evaluate(double *values) = 0;
-  virtual void propagate_degree_forward(int *degrees, double *values) = 0;
-  virtual void identify_variables(std::set<std::shared_ptr<Node>> &) = 0;
-  std::shared_ptr<Operator> shared_from_this() {
-    return std::static_pointer_cast<Operator>(Node::shared_from_this());
-  }
-  bool is_operator_type() override;
-  double get_value_from_array(double *) override;
-  int get_degree_from_array(int *) override;
-  std::string get_string_from_array(std::string *) override;
-  virtual void print(std::string *) = 0;
-  virtual std::string name() = 0;
-  virtual void propagate_bounds_forward(double *lbs, double *ubs,
-                                        double feasibility_tol,
-                                        double integer_tol);
-  virtual void
-  propagate_bounds_backward(double *lbs, double *ubs, double feasibility_tol,
-                            double integer_tol, double improvement_tol,
-                            std::set<std::shared_ptr<Var>> &improved_vars);
-  double get_lb_from_array(double *lbs) override;
-  double get_ub_from_array(double *ubs) override;
-  void
-  set_bounds_in_array(double new_lb, double new_ub, double *lbs, double *ubs,
-                      double feasibility_tol, double integer_tol,
-                      double improvement_tol,
-                      std::set<std::shared_ptr<Var>> &improved_vars) override;
-};
-
-class BinaryOperator : public Operator {
-public:
-  BinaryOperator() = default;
-  virtual ~BinaryOperator() = default;
-  void identify_variables(std::set<std::shared_ptr<Node>> &) override;
-  std::shared_ptr<Node> operand1;
-  std::shared_ptr<Node> operand2;
-  void fill_prefix_notation_stack(
-      std::shared_ptr<std::vector<std::shared_ptr<Node>>> stack) override;
-  bool is_binary_operator() override;
-  void fill_expression(std::shared_ptr<Operator> *oper_array,
-                       int &oper_ndx) override;
-};
-
-class UnaryOperator : public Operator {
-public:
-  UnaryOperator() = default;
-  virtual ~UnaryOperator() = default;
-  void identify_variables(std::set<std::shared_ptr<Node>> &) override;
-  std::shared_ptr<Node> operand;
-  void fill_prefix_notation_stack(
-      std::shared_ptr<std::vector<std::shared_ptr<Node>>> stack) override;
-  bool is_unary_operator() override;
-  void propagate_degree_forward(int *degrees, double *values) override;
-  void fill_expression(std::shared_ptr<Operator> *oper_array,
-                       int &oper_ndx) override;
-};
-
-class LinearOperator : public Operator {
-public:
-  LinearOperator(int _nterms) {
-    variables = new std::shared_ptr<Var>[_nterms];
-    coefficients = new std::shared_ptr<ExpressionBase>[_nterms];
-    nterms = _nterms;
-  }
-  ~LinearOperator() {
-    delete[] variables;
-    delete[] coefficients;
-  }
-  void identify_variables(std::set<std::shared_ptr<Node>> &) override;
-  std::shared_ptr<Var> *variables;
-  std::shared_ptr<ExpressionBase> *coefficients;
-  std::shared_ptr<ExpressionBase> constant = std::make_shared<Constant>(0);
-  void evaluate(double *values) override;
-  void propagate_degree_forward(int *degrees, double *values) override;
-  void print(std::string *) override;
-  std::string name() override { return "LinearOperator"; };
-  void write_nl_string(std::ofstream &) override;
-  void fill_prefix_notation_stack(
-      std::shared_ptr<std::vector<std::shared_ptr<Node>>> stack) override;
-  bool is_linear_operator() override;
-  unsigned int nterms;
-  void fill_expression(std::shared_ptr<Operator> *oper_array,
-                       int &oper_ndx) override;
-  void propagate_bounds_forward(double *lbs, double *ubs,
-                                double feasibility_tol,
-                                double integer_tol) override;
-  void propagate_bounds_backward(
-      double *lbs, double *ubs, double feasibility_tol, double integer_tol,
-      double improvement_tol,
-      std::set<std::shared_ptr<Var>> &improved_vars) override;
-};
-
-class SumOperator : public Operator {
-public:
-  SumOperator(int _nargs) {
-    operands = new std::shared_ptr<Node>[_nargs];
-    nargs = _nargs;
-  }
-  ~SumOperator() { delete[] operands; }
-  void identify_variables(std::set<std::shared_ptr<Node>> &) override;
-  void evaluate(double *values) override;
-  void propagate_degree_forward(int *degrees, double *values) override;
-  void print(std::string *) override;
-  std::string name() override { return "SumOperator"; };
-  void write_nl_string(std::ofstream &) override;
-  void fill_prefix_notation_stack(
-      std::shared_ptr<std::vector<std::shared_ptr<Node>>> stack) override;
-  bool is_sum_operator() override;
-  std::shared_ptr<Node> *operands;
-  unsigned int nargs;
-  void fill_expression(std::shared_ptr<Operator> *oper_array,
-                       int &oper_ndx) override;
-  void propagate_bounds_forward(double *lbs, double *ubs,
-                                double feasibility_tol,
-                                double integer_tol) override;
-  void propagate_bounds_backward(
-      double *lbs, double *ubs, double feasibility_tol, double integer_tol,
-      double improvement_tol,
-      std::set<std::shared_ptr<Var>> &improved_vars) override;
-};
-
-class MultiplyOperator : public BinaryOperator {
-public:
-  MultiplyOperator() = default;
-  void evaluate(double *values) override;
-  void propagate_degree_forward(int *degrees, double *values) override;
-  void print(std::string *) override;
-  std::string name() override { return "MultiplyOperator"; };
-  void write_nl_string(std::ofstream &) override;
-  bool is_multiply_operator() override;
-  void propagate_bounds_forward(double *lbs, double *ubs,
-                                double feasibility_tol,
-                                double integer_tol) override;
-  void propagate_bounds_backward(
-      double *lbs, double *ubs, double feasibility_tol, double integer_tol,
-      double improvement_tol,
-      std::set<std::shared_ptr<Var>> &improved_vars) override;
-};
-
-class ExternalOperator : public Operator {
-public:
-  ExternalOperator(int _nargs) {
-    operands = new std::shared_ptr<Node>[_nargs];
-    nargs = _nargs;
-  }
-  ~ExternalOperator() { delete[] operands; }
-  void evaluate(double *values) override;
-  void propagate_degree_forward(int *degrees, double *values) override;
-  void print(std::string *) override;
-  std::string name() override { return "ExternalOperator"; };
-  void write_nl_string(std::ofstream &) override;
-  void fill_prefix_notation_stack(
-      std::shared_ptr<std::vector<std::shared_ptr<Node>>> stack) override;
-  void identify_variables(std::set<std::shared_ptr<Node>> &) override;
-  bool is_external_operator() override;
-  std::string function_name;
-  int external_function_index = -1;
-  std::shared_ptr<Node> *operands;
-  unsigned int nargs;
-  void fill_expression(std::shared_ptr<Operator> *oper_array,
-                       int &oper_ndx) override;
-};
-
-class DivideOperator : public BinaryOperator {
-public:
-  DivideOperator() = default;
-  void evaluate(double *values) override;
-  void propagate_degree_forward(int *degrees, double *values) override;
-  void print(std::string *) override;
-  std::string name() override { return "DivideOperator"; };
-  void write_nl_string(std::ofstream &) override;
-  bool is_divide_operator() override;
-  void propagate_bounds_forward(double *lbs, double *ubs,
-                                double feasibility_tol,
-                                double integer_tol) override;
-  void propagate_bounds_backward(
-      double *lbs, double *ubs, double feasibility_tol, double integer_tol,
-      double improvement_tol,
-      std::set<std::shared_ptr<Var>> &improved_vars) override;
-};
-
-class PowerOperator : public BinaryOperator {
-public:
-  PowerOperator() = default;
-  void evaluate(double *values) override;
-  void propagate_degree_forward(int *degrees, double *values) override;
-  void print(std::string *) override;
-  std::string name() override { return "PowerOperator"; };
-  void write_nl_string(std::ofstream &) override;
-  bool is_power_operator() override;
-  void propagate_bounds_forward(double *lbs, double *ubs,
-                                double feasibility_tol,
-                                double integer_tol) override;
-  void propagate_bounds_backward(
-      double *lbs, double *ubs, double feasibility_tol, double integer_tol,
-      double improvement_tol,
-      std::set<std::shared_ptr<Var>> &improved_vars) override;
-};
-
-class NegationOperator : public UnaryOperator {
-public:
-  NegationOperator() = default;
-  void evaluate(double *values) override;
-  void propagate_degree_forward(int *degrees, double *values) override;
-  void print(std::string *) override;
-  std::string name() override { return "NegationOperator"; };
-  void write_nl_string(std::ofstream &) override;
-  bool is_negation_operator() override;
-  void propagate_bounds_forward(double *lbs, double *ubs,
-                                double feasibility_tol,
-                                double integer_tol) override;
-  void propagate_bounds_backward(
-      double *lbs, double *ubs, double feasibility_tol, double integer_tol,
-      double improvement_tol,
-      std::set<std::shared_ptr<Var>> &improved_vars) override;
-};
-
-class ExpOperator : public UnaryOperator {
-public:
-  ExpOperator() = default;
-  void evaluate(double *values) override;
-  void print(std::string *) override;
-  std::string name() override { return "ExpOperator"; };
-  void write_nl_string(std::ofstream &) override;
-  bool is_exp_operator() override;
-  void propagate_bounds_forward(double *lbs, double *ubs,
-                                double feasibility_tol,
-                                double integer_tol) override;
-  void propagate_bounds_backward(
-      double *lbs, double *ubs, double feasibility_tol, double integer_tol,
-      double improvement_tol,
-      std::set<std::shared_ptr<Var>> &improved_vars) override;
-};
-
-class LogOperator : public UnaryOperator {
-public:
-  LogOperator() = default;
-  void evaluate(double *values) override;
-  void print(std::string *) override;
-  std::string name() override { return "LogOperator"; };
-  void write_nl_string(std::ofstream &) override;
-  bool is_log_operator() override;
-  void propagate_bounds_forward(double *lbs, double *ubs,
-                                double feasibility_tol,
-                                double integer_tol) override;
-  void propagate_bounds_backward(
-      double *lbs, double *ubs, double feasibility_tol, double integer_tol,
-      double improvement_tol,
-      std::set<std::shared_ptr<Var>> &improved_vars) override;
-};
-
-class AbsOperator : public UnaryOperator {
-public:
-  AbsOperator() = default;
-  void evaluate(double *values) override;
-  void print(std::string *) override;
-  std::string name() override { return "AbsOperator"; };
-  void write_nl_string(std::ofstream &) override;
-  bool is_abs_operator() override;
-  void propagate_bounds_forward(double *lbs, double *ubs,
-                                double feasibility_tol,
-                                double integer_tol) override;
-  void propagate_bounds_backward(
-      double *lbs, double *ubs, double feasibility_tol, double integer_tol,
-      double improvement_tol,
-      std::set<std::shared_ptr<Var>> &improved_vars) override;
-};
-
-class SqrtOperator : public UnaryOperator {
-public:
-  SqrtOperator() = default;
-  void evaluate(double *values) override;
-  void print(std::string *) override;
-  std::string name() override { return "SqrtOperator"; };
-  void write_nl_string(std::ofstream &) override;
-  bool is_sqrt_operator() override;
-  void propagate_bounds_forward(double *lbs, double *ubs,
-                                double feasibility_tol,
-                                double integer_tol) override;
-  void propagate_bounds_backward(
-      double *lbs, double *ubs, double feasibility_tol, double integer_tol,
-      double improvement_tol,
-      std::set<std::shared_ptr<Var>> &improved_vars) override;
-};
-
-class Log10Operator : public UnaryOperator {
-public:
-  Log10Operator() = default;
-  void evaluate(double *values) override;
-  void print(std::string *) override;
-  std::string name() override { return "Log10Operator"; };
-  void write_nl_string(std::ofstream &) override;
-  void propagate_bounds_forward(double *lbs, double *ubs,
-                                double feasibility_tol,
-                                double integer_tol) override;
-  void propagate_bounds_backward(
-      double *lbs, double *ubs, double feasibility_tol, double integer_tol,
-      double improvement_tol,
-      std::set<std::shared_ptr<Var>> &improved_vars) override;
-};
-
-class SinOperator : public UnaryOperator {
-public:
-  SinOperator() = default;
-  void evaluate(double *values) override;
-  void print(std::string *) override;
-  std::string name() override { return "SinOperator"; };
-  void write_nl_string(std::ofstream &) override;
-  void propagate_bounds_forward(double *lbs, double *ubs,
-                                double feasibility_tol,
-                                double integer_tol) override;
-  void propagate_bounds_backward(
-      double *lbs, double *ubs, double feasibility_tol, double integer_tol,
-      double improvement_tol,
-      std::set<std::shared_ptr<Var>> &improved_vars) override;
-};
-
-class CosOperator : public UnaryOperator {
-public:
-  CosOperator() = default;
-  void evaluate(double *values) override;
-  void print(std::string *) override;
-  std::string name() override { return "CosOperator"; };
-  void write_nl_string(std::ofstream &) override;
-  void propagate_bounds_forward(double *lbs, double *ubs,
-                                double feasibility_tol,
-                                double integer_tol) override;
-  void propagate_bounds_backward(
-      double *lbs, double *ubs, double feasibility_tol, double integer_tol,
-      double improvement_tol,
-      std::set<std::shared_ptr<Var>> &improved_vars) override;
-};
-
-class TanOperator : public UnaryOperator {
-public:
-  TanOperator() = default;
-  void evaluate(double *values) override;
-  void print(std::string *) override;
-  std::string name() override { return "TanOperator"; };
-  void write_nl_string(std::ofstream &) override;
-  void propagate_bounds_forward(double *lbs, double *ubs,
-                                double feasibility_tol,
-                                double integer_tol) override;
-  void propagate_bounds_backward(
-      double *lbs, double *ubs, double feasibility_tol, double integer_tol,
-      double improvement_tol,
-      std::set<std::shared_ptr<Var>> &improved_vars) override;
-};
-
-class AsinOperator : public UnaryOperator {
-public:
-  AsinOperator() = default;
-  void evaluate(double *values) override;
-  void print(std::string *) override;
-  std::string name() override { return "AsinOperator"; };
-  void write_nl_string(std::ofstream &) override;
-  void propagate_bounds_forward(double *lbs, double *ubs,
-                                double feasibility_tol,
-                                double integer_tol) override;
-  void propagate_bounds_backward(
-      double *lbs, double *ubs, double feasibility_tol, double integer_tol,
-      double improvement_tol,
-      std::set<std::shared_ptr<Var>> &improved_vars) override;
-};
-
-class AcosOperator : public UnaryOperator {
-public:
-  AcosOperator() = default;
-  void evaluate(double *values) override;
-  void print(std::string *) override;
-  std::string name() override { return "AcosOperator"; };
-  void write_nl_string(std::ofstream &) override;
-  void propagate_bounds_forward(double *lbs, double *ubs,
-                                double feasibility_tol,
-                                double integer_tol) override;
-  void propagate_bounds_backward(
-      double *lbs, double *ubs, double feasibility_tol, double integer_tol,
-      double improvement_tol,
-      std::set<std::shared_ptr<Var>> &improved_vars) override;
-};
-
-class AtanOperator : public UnaryOperator {
-public:
-  AtanOperator() = default;
-  void evaluate(double *values) override;
-  void print(std::string *) override;
-  std::string name() override { return "AtanOperator"; };
-  void write_nl_string(std::ofstream &) override;
-  void propagate_bounds_forward(double *lbs, double *ubs,
-                                double feasibility_tol,
-                                double integer_tol) override;
-  void propagate_bounds_backward(
-      double *lbs, double *ubs, double feasibility_tol, double integer_tol,
-      double improvement_tol,
-      std::set<std::shared_ptr<Var>> &improved_vars) override;
-};
-
-enum ExprType {
-  py_float = 0,
-  var = 1,
-  param = 2,
-  product = 3,
-  sum = 4,
-  negation = 5,
-  external_func = 6,
-  power = 7,
-  division = 8,
-  unary_func = 9,
-  linear = 10,
-  named_expr = 11,
-  numeric_constant = 12,
-  pyomo_unit = 13,
-  unary_abs = 14
-};
-
-class PyomoExprTypes {
-public:
-  PyomoExprTypes() {
-    expr_type_map[int_] = py_float;
-    expr_type_map[float_] = py_float;
-    expr_type_map[np_int16] = py_float;
-    expr_type_map[np_int32] = py_float;
-    expr_type_map[np_int64] = py_float;
-    expr_type_map[np_longlong] = py_float;
-    expr_type_map[np_uint16] = py_float;
-    expr_type_map[np_uint32] = py_float;
-    expr_type_map[np_uint64] = py_float;
-    expr_type_map[np_ulonglong] = py_float;
-    expr_type_map[np_float16] = py_float;
-    expr_type_map[np_float32] = py_float;
-    expr_type_map[np_float64] = py_float;
-    expr_type_map[ScalarVar] = var;
-    expr_type_map[_GeneralVarData] = var;
-    expr_type_map[ScalarParam] = param;
-    expr_type_map[_ParamData] = param;
-    expr_type_map[MonomialTermExpression] = product;
-    expr_type_map[ProductExpression] = product;
-    expr_type_map[NPV_ProductExpression] = product;
-    expr_type_map[SumExpression] = sum;
-    expr_type_map[NPV_SumExpression] = sum;
-    expr_type_map[NegationExpression] = negation;
-    expr_type_map[NPV_NegationExpression] = negation;
-    expr_type_map[ExternalFunctionExpression] = external_func;
-    expr_type_map[NPV_ExternalFunctionExpression] = external_func;
-    expr_type_map[PowExpression] = power;
-    expr_type_map[NPV_PowExpression] = power;
-    expr_type_map[DivisionExpression] = division;
-    expr_type_map[NPV_DivisionExpression] = division;
-    expr_type_map[UnaryFunctionExpression] = unary_func;
-    expr_type_map[NPV_UnaryFunctionExpression] = unary_func;
-    expr_type_map[LinearExpression] = linear;
-    expr_type_map[_GeneralExpressionData] = named_expr;
-    expr_type_map[ScalarExpression] = named_expr;
-    expr_type_map[Integral] = named_expr;
-    expr_type_map[ScalarIntegral] = named_expr;
-    expr_type_map[NumericConstant] = numeric_constant;
-    expr_type_map[_PyomoUnit] = pyomo_unit;
-    expr_type_map[AbsExpression] = unary_abs;
-    expr_type_map[NPV_AbsExpression] = unary_abs;
-  }
-  ~PyomoExprTypes() = default;
-  py::int_ ione = 1;
-  py::float_ fone = 1.0;
-  py::type int_ = py::type::of(ione);
-  py::type float_ = py::type::of(fone);
-  py::object np = py::module_::import("numpy");
-  py::type np_int16 = np.attr("int16");
-  py::type np_int32 = np.attr("int32");
-  py::type np_int64 = np.attr("int64");
-  py::type np_longlong = np.attr("longlong");
-  py::type np_uint16 = np.attr("uint16");
-  py::type np_uint32 = np.attr("uint32");
-  py::type np_uint64 = np.attr("uint64");
-  py::type np_ulonglong = np.attr("ulonglong");
-  py::type np_float16 = np.attr("float16");
-  py::type np_float32 = np.attr("float32");
-  py::type np_float64 = np.attr("float64");
-  py::object ScalarParam =
-      py::module_::import("pyomo.core.base.param").attr("ScalarParam");
-  py::object _ParamData =
-      py::module_::import("pyomo.core.base.param").attr("_ParamData");
-  py::object ScalarVar =
-      py::module_::import("pyomo.core.base.var").attr("ScalarVar");
-  py::object _GeneralVarData =
-      py::module_::import("pyomo.core.base.var").attr("_GeneralVarData");
-  py::object numeric_expr = py::module_::import("pyomo.core.expr.numeric_expr");
-  py::object NegationExpression = numeric_expr.attr("NegationExpression");
-  py::object NPV_NegationExpression =
-      numeric_expr.attr("NPV_NegationExpression");
-  py::object ExternalFunctionExpression =
-      numeric_expr.attr("ExternalFunctionExpression");
-  py::object NPV_ExternalFunctionExpression =
-      numeric_expr.attr("NPV_ExternalFunctionExpression");
-  py::object PowExpression = numeric_expr.attr("PowExpression");
-  py::object NPV_PowExpression = numeric_expr.attr("NPV_PowExpression");
-  py::object ProductExpression = numeric_expr.attr("ProductExpression");
-  py::object NPV_ProductExpression = numeric_expr.attr("NPV_ProductExpression");
-  py::object MonomialTermExpression =
-      numeric_expr.attr("MonomialTermExpression");
-  py::object DivisionExpression = numeric_expr.attr("DivisionExpression");
-  py::object NPV_DivisionExpression =
-      numeric_expr.attr("NPV_DivisionExpression");
-  py::object SumExpression = numeric_expr.attr("SumExpression");
-  py::object NPV_SumExpression = numeric_expr.attr("NPV_SumExpression");
-  py::object UnaryFunctionExpression =
-      numeric_expr.attr("UnaryFunctionExpression");
-  py::object AbsExpression = numeric_expr.attr("AbsExpression");
-  py::object NPV_AbsExpression = numeric_expr.attr("NPV_AbsExpression");
-  py::object NPV_UnaryFunctionExpression =
-      numeric_expr.attr("NPV_UnaryFunctionExpression");
-  py::object LinearExpression = numeric_expr.attr("LinearExpression");
-  py::object NumericConstant =
-      py::module_::import("pyomo.core.expr.numvalue").attr("NumericConstant");
-  py::object expr_module = py::module_::import("pyomo.core.base.expression");
-  py::object _GeneralExpressionData =
-      expr_module.attr("_GeneralExpressionData");
-  py::object ScalarExpression = expr_module.attr("ScalarExpression");
-  py::object ScalarIntegral =
-      py::module_::import("pyomo.dae.integral").attr("ScalarIntegral");
-  py::object Integral =
-      py::module_::import("pyomo.dae.integral").attr("Integral");
-<<<<<<< HEAD
-  py::object _PyomoUnit =
-      py::module_::import("pyomo.core.base.units_container").attr("_PyomoUnit");
-  py::object set_module = py::module_::import("pyomo.core.base.set");
-  py::object reals = set_module.attr("Reals");
-  py::object nonnegative_reals = set_module.attr("NonNegativeReals");
-  py::object nonpositive_reals = set_module.attr("NonPositiveReals");
-  py::object integers = set_module.attr("Integers");
-  py::object nonnegative_integers = set_module.attr("NonNegativeIntegers");
-  py::object nonpositive_integers = set_module.attr("NonPositiveIntegers");
-  py::object binary = set_module.attr("Binary");
-  py::object percent_fraction = set_module.attr("PercentFraction");
-  py::object unit_interval = set_module.attr("UnitInterval");
-=======
->>>>>>> a23cc576
-  py::object builtins = py::module_::import("builtins");
-  py::object id = builtins.attr("id");
-  py::object len = builtins.attr("len");
-  py::dict expr_type_map;
-};
-
-std::vector<std::shared_ptr<Var>> create_vars(int n_vars);
-std::vector<std::shared_ptr<Param>> create_params(int n_params);
-std::vector<std::shared_ptr<Constant>> create_constants(int n_constants);
-std::shared_ptr<ExpressionBase>
-appsi_expr_from_pyomo_expr(py::handle expr, py::handle var_map,
-                           py::handle param_map, PyomoExprTypes &expr_types);
-std::vector<std::shared_ptr<ExpressionBase>>
-appsi_exprs_from_pyomo_exprs(py::list expr_list, py::dict var_map,
-                             py::dict param_map);
-py::tuple prep_for_repn(py::handle expr, PyomoExprTypes &expr_types);
-
-void process_pyomo_vars(PyomoExprTypes &expr_types, py::list pyomo_vars,
-                        py::dict var_map, py::dict param_map,
-                        py::dict var_attrs, py::dict rev_var_map,
-                        py::bool_ _set_name, py::handle symbol_map,
-                        py::handle labeler, py::bool_ _update);
+#include "interval.hpp"
+#include <mutex>
+
+class Node;
+class ExpressionBase;
+class Leaf;
+class Var;
+class Constant;
+class Param;
+class Expression;
+class Operator;
+class BinaryOperator;
+class UnaryOperator;
+class LinearOperator;
+class SumOperator;
+class MultiplyOperator;
+class DivideOperator;
+class PowerOperator;
+class NegationOperator;
+class ExpOperator;
+class LogOperator;
+class AbsOperator;
+class ExternalOperator;
+class PyomoExprTypes;
+
+extern double inf;
+
+class Node : public std::enable_shared_from_this<Node> {
+public:
+  Node() = default;
+  virtual ~Node() = default;
+  virtual bool is_variable_type() { return false; }
+  virtual bool is_param_type() { return false; }
+  virtual bool is_expression_type() { return false; }
+  virtual bool is_operator_type() { return false; }
+  virtual bool is_constant_type() { return false; }
+  virtual bool is_leaf() { return false; }
+  virtual bool is_binary_operator() { return false; }
+  virtual bool is_unary_operator() { return false; }
+  virtual bool is_linear_operator() { return false; }
+  virtual bool is_sum_operator() { return false; }
+  virtual bool is_multiply_operator() { return false; }
+  virtual bool is_divide_operator() { return false; }
+  virtual bool is_power_operator() { return false; }
+  virtual bool is_negation_operator() { return false; }
+  virtual bool is_exp_operator() { return false; }
+  virtual bool is_log_operator() { return false; }
+  virtual bool is_abs_operator() { return false; }
+  virtual bool is_sqrt_operator() { return false; }
+  virtual bool is_external_operator() { return false; }
+  virtual double get_value_from_array(double *) = 0;
+  virtual int get_degree_from_array(int *) = 0;
+  virtual std::string get_string_from_array(std::string *) = 0;
+  virtual void fill_prefix_notation_stack(
+      std::shared_ptr<std::vector<std::shared_ptr<Node>>> stack) = 0;
+  virtual void write_nl_string(std::ofstream &) = 0;
+  virtual void fill_expression(std::shared_ptr<Operator> *oper_array,
+                               int &oper_ndx) = 0;
+  virtual double get_lb_from_array(double *lbs) = 0;
+  virtual double get_ub_from_array(double *ubs) = 0;
+  virtual void
+  set_bounds_in_array(double new_lb, double new_ub, double *lbs, double *ubs,
+                      double feasibility_tol, double integer_tol,
+                      double improvement_tol,
+                      std::set<std::shared_ptr<Var>> &improved_vars) = 0;
+};
+
+class ExpressionBase : public Node {
+public:
+  ExpressionBase() = default;
+  virtual double evaluate() = 0;
+  virtual std::string __str__() = 0;
+  virtual std::shared_ptr<std::vector<std::shared_ptr<Var>>>
+  identify_variables() = 0;
+  virtual std::shared_ptr<std::vector<std::shared_ptr<ExternalOperator>>>
+  identify_external_operators() = 0;
+  virtual std::shared_ptr<std::vector<std::shared_ptr<Node>>>
+  get_prefix_notation() = 0;
+  std::shared_ptr<ExpressionBase> shared_from_this() {
+    return std::static_pointer_cast<ExpressionBase>(Node::shared_from_this());
+  }
+  void fill_prefix_notation_stack(
+      std::shared_ptr<std::vector<std::shared_ptr<Node>>> stack) override {
+    ;
+  }
+};
+
+class Leaf : public ExpressionBase {
+public:
+  Leaf() = default;
+  Leaf(double value) : value(value) {}
+  virtual ~Leaf() = default;
+  double value = 0.0;
+  bool is_leaf() override;
+  double evaluate() override;
+  double get_value_from_array(double *) override;
+  std::string get_string_from_array(std::string *) override;
+  std::shared_ptr<std::vector<std::shared_ptr<Node>>>
+  get_prefix_notation() override;
+  void fill_expression(std::shared_ptr<Operator> *oper_array,
+                       int &oper_ndx) override;
+  double get_lb_from_array(double *lbs) override;
+  double get_ub_from_array(double *ubs) override;
+  void
+  set_bounds_in_array(double new_lb, double new_ub, double *lbs, double *ubs,
+                      double feasibility_tol, double integer_tol,
+                      double improvement_tol,
+                      std::set<std::shared_ptr<Var>> &improved_vars) override;
+};
+
+class Constant : public Leaf {
+public:
+  Constant() = default;
+  Constant(double value) : Leaf(value) {}
+  bool is_constant_type() override;
+  std::string __str__() override;
+  int get_degree_from_array(int *) override;
+  std::shared_ptr<std::vector<std::shared_ptr<Var>>>
+  identify_variables() override;
+  std::shared_ptr<std::vector<std::shared_ptr<ExternalOperator>>>
+  identify_external_operators() override;
+  void write_nl_string(std::ofstream &) override;
+};
+
+enum Domain {continuous, binary, integers};
+
+class Var : public Leaf {
+public:
+  Var() = default;
+  Var(double val) : Leaf(val) {}
+  Var(std::string _name) : name(_name) {}
+  Var(std::string _name, double val) : Leaf(val), name(_name) {}
+  std::string name = "v";
+  std::string __str__() override;
+  std::shared_ptr<ExpressionBase> lb;
+  std::shared_ptr<ExpressionBase> ub;
+  int index = -1;
+  bool fixed = false;
+  double domain_lb = -inf;
+  double domain_ub = inf;
+  Domain domain = continuous;
+  bool is_variable_type() override;
+  int get_degree_from_array(int *) override;
+  std::shared_ptr<std::vector<std::shared_ptr<Var>>>
+  identify_variables() override;
+  std::shared_ptr<std::vector<std::shared_ptr<ExternalOperator>>>
+  identify_external_operators() override;
+  void write_nl_string(std::ofstream &) override;
+  std::shared_ptr<Var> shared_from_this() {
+    return std::static_pointer_cast<Var>(Node::shared_from_this());
+  }
+  double get_lb();
+  double get_ub();
+  Domain get_domain();
+  double get_lb_from_array(double *lbs) override;
+  double get_ub_from_array(double *ubs) override;
+  void
+  set_bounds_in_array(double new_lb, double new_ub, double *lbs, double *ubs,
+                      double feasibility_tol, double integer_tol,
+                      double improvement_tol,
+                      std::set<std::shared_ptr<Var>> &improved_vars) override;
+};
+
+class Param : public Leaf {
+public:
+  Param() = default;
+  Param(double val) : Leaf(val) {}
+  Param(std::string _name) : name(_name) {}
+  Param(std::string _name, double val) : Leaf(val), name(_name) {}
+  std::string name = "p";
+  std::string __str__() override;
+  bool is_param_type() override;
+  int get_degree_from_array(int *) override;
+  std::shared_ptr<std::vector<std::shared_ptr<Var>>>
+  identify_variables() override;
+  std::shared_ptr<std::vector<std::shared_ptr<ExternalOperator>>>
+  identify_external_operators() override;
+  void write_nl_string(std::ofstream &) override;
+};
+
+class Expression : public ExpressionBase {
+public:
+  Expression(int _n_operators) : ExpressionBase() {
+    operators = new std::shared_ptr<Operator>[_n_operators];
+    n_operators = _n_operators;
+  }
+  ~Expression() { delete[] operators; }
+  std::string __str__() override;
+  bool is_expression_type() override;
+  double evaluate() override;
+  double get_value_from_array(double *) override;
+  int get_degree_from_array(int *) override;
+  std::shared_ptr<std::vector<std::shared_ptr<Var>>>
+  identify_variables() override;
+  std::shared_ptr<std::vector<std::shared_ptr<ExternalOperator>>>
+  identify_external_operators() override;
+  std::string get_string_from_array(std::string *) override;
+  std::shared_ptr<std::vector<std::shared_ptr<Node>>>
+  get_prefix_notation() override;
+  void write_nl_string(std::ofstream &) override;
+  std::vector<std::shared_ptr<Operator>> get_operators();
+  std::shared_ptr<Operator> *operators;
+  unsigned int n_operators;
+  void fill_expression(std::shared_ptr<Operator> *oper_array,
+                       int &oper_ndx) override;
+  void propagate_bounds_forward(double *lbs, double *ubs,
+                                double feasibility_tol, double integer_tol);
+  void propagate_bounds_backward(double *lbs, double *ubs,
+                                 double feasibility_tol, double integer_tol,
+                                 double improvement_tol,
+                                 std::set<std::shared_ptr<Var>> &improved_vars);
+  double get_lb_from_array(double *lbs) override;
+  double get_ub_from_array(double *ubs) override;
+  void
+  set_bounds_in_array(double new_lb, double new_ub, double *lbs, double *ubs,
+                      double feasibility_tol, double integer_tol,
+                      double improvement_tol,
+                      std::set<std::shared_ptr<Var>> &improved_vars) override;
+};
+
+class Operator : public Node {
+public:
+  Operator() = default;
+  int index = 0;
+  virtual void evaluate(double *values) = 0;
+  virtual void propagate_degree_forward(int *degrees, double *values) = 0;
+  virtual void identify_variables(std::set<std::shared_ptr<Node>> &) = 0;
+  std::shared_ptr<Operator> shared_from_this() {
+    return std::static_pointer_cast<Operator>(Node::shared_from_this());
+  }
+  bool is_operator_type() override;
+  double get_value_from_array(double *) override;
+  int get_degree_from_array(int *) override;
+  std::string get_string_from_array(std::string *) override;
+  virtual void print(std::string *) = 0;
+  virtual std::string name() = 0;
+  virtual void propagate_bounds_forward(double *lbs, double *ubs,
+                                        double feasibility_tol,
+                                        double integer_tol);
+  virtual void
+  propagate_bounds_backward(double *lbs, double *ubs, double feasibility_tol,
+                            double integer_tol, double improvement_tol,
+                            std::set<std::shared_ptr<Var>> &improved_vars);
+  double get_lb_from_array(double *lbs) override;
+  double get_ub_from_array(double *ubs) override;
+  void
+  set_bounds_in_array(double new_lb, double new_ub, double *lbs, double *ubs,
+                      double feasibility_tol, double integer_tol,
+                      double improvement_tol,
+                      std::set<std::shared_ptr<Var>> &improved_vars) override;
+};
+
+class BinaryOperator : public Operator {
+public:
+  BinaryOperator() = default;
+  virtual ~BinaryOperator() = default;
+  void identify_variables(std::set<std::shared_ptr<Node>> &) override;
+  std::shared_ptr<Node> operand1;
+  std::shared_ptr<Node> operand2;
+  void fill_prefix_notation_stack(
+      std::shared_ptr<std::vector<std::shared_ptr<Node>>> stack) override;
+  bool is_binary_operator() override;
+  void fill_expression(std::shared_ptr<Operator> *oper_array,
+                       int &oper_ndx) override;
+};
+
+class UnaryOperator : public Operator {
+public:
+  UnaryOperator() = default;
+  virtual ~UnaryOperator() = default;
+  void identify_variables(std::set<std::shared_ptr<Node>> &) override;
+  std::shared_ptr<Node> operand;
+  void fill_prefix_notation_stack(
+      std::shared_ptr<std::vector<std::shared_ptr<Node>>> stack) override;
+  bool is_unary_operator() override;
+  void propagate_degree_forward(int *degrees, double *values) override;
+  void fill_expression(std::shared_ptr<Operator> *oper_array,
+                       int &oper_ndx) override;
+};
+
+class LinearOperator : public Operator {
+public:
+  LinearOperator(int _nterms) {
+    variables = new std::shared_ptr<Var>[_nterms];
+    coefficients = new std::shared_ptr<ExpressionBase>[_nterms];
+    nterms = _nterms;
+  }
+  ~LinearOperator() {
+    delete[] variables;
+    delete[] coefficients;
+  }
+  void identify_variables(std::set<std::shared_ptr<Node>> &) override;
+  std::shared_ptr<Var> *variables;
+  std::shared_ptr<ExpressionBase> *coefficients;
+  std::shared_ptr<ExpressionBase> constant = std::make_shared<Constant>(0);
+  void evaluate(double *values) override;
+  void propagate_degree_forward(int *degrees, double *values) override;
+  void print(std::string *) override;
+  std::string name() override { return "LinearOperator"; };
+  void write_nl_string(std::ofstream &) override;
+  void fill_prefix_notation_stack(
+      std::shared_ptr<std::vector<std::shared_ptr<Node>>> stack) override;
+  bool is_linear_operator() override;
+  unsigned int nterms;
+  void fill_expression(std::shared_ptr<Operator> *oper_array,
+                       int &oper_ndx) override;
+  void propagate_bounds_forward(double *lbs, double *ubs,
+                                double feasibility_tol,
+                                double integer_tol) override;
+  void propagate_bounds_backward(
+      double *lbs, double *ubs, double feasibility_tol, double integer_tol,
+      double improvement_tol,
+      std::set<std::shared_ptr<Var>> &improved_vars) override;
+};
+
+class SumOperator : public Operator {
+public:
+  SumOperator(int _nargs) {
+    operands = new std::shared_ptr<Node>[_nargs];
+    nargs = _nargs;
+  }
+  ~SumOperator() { delete[] operands; }
+  void identify_variables(std::set<std::shared_ptr<Node>> &) override;
+  void evaluate(double *values) override;
+  void propagate_degree_forward(int *degrees, double *values) override;
+  void print(std::string *) override;
+  std::string name() override { return "SumOperator"; };
+  void write_nl_string(std::ofstream &) override;
+  void fill_prefix_notation_stack(
+      std::shared_ptr<std::vector<std::shared_ptr<Node>>> stack) override;
+  bool is_sum_operator() override;
+  std::shared_ptr<Node> *operands;
+  unsigned int nargs;
+  void fill_expression(std::shared_ptr<Operator> *oper_array,
+                       int &oper_ndx) override;
+  void propagate_bounds_forward(double *lbs, double *ubs,
+                                double feasibility_tol,
+                                double integer_tol) override;
+  void propagate_bounds_backward(
+      double *lbs, double *ubs, double feasibility_tol, double integer_tol,
+      double improvement_tol,
+      std::set<std::shared_ptr<Var>> &improved_vars) override;
+};
+
+class MultiplyOperator : public BinaryOperator {
+public:
+  MultiplyOperator() = default;
+  void evaluate(double *values) override;
+  void propagate_degree_forward(int *degrees, double *values) override;
+  void print(std::string *) override;
+  std::string name() override { return "MultiplyOperator"; };
+  void write_nl_string(std::ofstream &) override;
+  bool is_multiply_operator() override;
+  void propagate_bounds_forward(double *lbs, double *ubs,
+                                double feasibility_tol,
+                                double integer_tol) override;
+  void propagate_bounds_backward(
+      double *lbs, double *ubs, double feasibility_tol, double integer_tol,
+      double improvement_tol,
+      std::set<std::shared_ptr<Var>> &improved_vars) override;
+};
+
+class ExternalOperator : public Operator {
+public:
+  ExternalOperator(int _nargs) {
+    operands = new std::shared_ptr<Node>[_nargs];
+    nargs = _nargs;
+  }
+  ~ExternalOperator() { delete[] operands; }
+  void evaluate(double *values) override;
+  void propagate_degree_forward(int *degrees, double *values) override;
+  void print(std::string *) override;
+  std::string name() override { return "ExternalOperator"; };
+  void write_nl_string(std::ofstream &) override;
+  void fill_prefix_notation_stack(
+      std::shared_ptr<std::vector<std::shared_ptr<Node>>> stack) override;
+  void identify_variables(std::set<std::shared_ptr<Node>> &) override;
+  bool is_external_operator() override;
+  std::string function_name;
+  int external_function_index = -1;
+  std::shared_ptr<Node> *operands;
+  unsigned int nargs;
+  void fill_expression(std::shared_ptr<Operator> *oper_array,
+                       int &oper_ndx) override;
+};
+
+class DivideOperator : public BinaryOperator {
+public:
+  DivideOperator() = default;
+  void evaluate(double *values) override;
+  void propagate_degree_forward(int *degrees, double *values) override;
+  void print(std::string *) override;
+  std::string name() override { return "DivideOperator"; };
+  void write_nl_string(std::ofstream &) override;
+  bool is_divide_operator() override;
+  void propagate_bounds_forward(double *lbs, double *ubs,
+                                double feasibility_tol,
+                                double integer_tol) override;
+  void propagate_bounds_backward(
+      double *lbs, double *ubs, double feasibility_tol, double integer_tol,
+      double improvement_tol,
+      std::set<std::shared_ptr<Var>> &improved_vars) override;
+};
+
+class PowerOperator : public BinaryOperator {
+public:
+  PowerOperator() = default;
+  void evaluate(double *values) override;
+  void propagate_degree_forward(int *degrees, double *values) override;
+  void print(std::string *) override;
+  std::string name() override { return "PowerOperator"; };
+  void write_nl_string(std::ofstream &) override;
+  bool is_power_operator() override;
+  void propagate_bounds_forward(double *lbs, double *ubs,
+                                double feasibility_tol,
+                                double integer_tol) override;
+  void propagate_bounds_backward(
+      double *lbs, double *ubs, double feasibility_tol, double integer_tol,
+      double improvement_tol,
+      std::set<std::shared_ptr<Var>> &improved_vars) override;
+};
+
+class NegationOperator : public UnaryOperator {
+public:
+  NegationOperator() = default;
+  void evaluate(double *values) override;
+  void propagate_degree_forward(int *degrees, double *values) override;
+  void print(std::string *) override;
+  std::string name() override { return "NegationOperator"; };
+  void write_nl_string(std::ofstream &) override;
+  bool is_negation_operator() override;
+  void propagate_bounds_forward(double *lbs, double *ubs,
+                                double feasibility_tol,
+                                double integer_tol) override;
+  void propagate_bounds_backward(
+      double *lbs, double *ubs, double feasibility_tol, double integer_tol,
+      double improvement_tol,
+      std::set<std::shared_ptr<Var>> &improved_vars) override;
+};
+
+class ExpOperator : public UnaryOperator {
+public:
+  ExpOperator() = default;
+  void evaluate(double *values) override;
+  void print(std::string *) override;
+  std::string name() override { return "ExpOperator"; };
+  void write_nl_string(std::ofstream &) override;
+  bool is_exp_operator() override;
+  void propagate_bounds_forward(double *lbs, double *ubs,
+                                double feasibility_tol,
+                                double integer_tol) override;
+  void propagate_bounds_backward(
+      double *lbs, double *ubs, double feasibility_tol, double integer_tol,
+      double improvement_tol,
+      std::set<std::shared_ptr<Var>> &improved_vars) override;
+};
+
+class LogOperator : public UnaryOperator {
+public:
+  LogOperator() = default;
+  void evaluate(double *values) override;
+  void print(std::string *) override;
+  std::string name() override { return "LogOperator"; };
+  void write_nl_string(std::ofstream &) override;
+  bool is_log_operator() override;
+  void propagate_bounds_forward(double *lbs, double *ubs,
+                                double feasibility_tol,
+                                double integer_tol) override;
+  void propagate_bounds_backward(
+      double *lbs, double *ubs, double feasibility_tol, double integer_tol,
+      double improvement_tol,
+      std::set<std::shared_ptr<Var>> &improved_vars) override;
+};
+
+class AbsOperator : public UnaryOperator {
+public:
+  AbsOperator() = default;
+  void evaluate(double *values) override;
+  void print(std::string *) override;
+  std::string name() override { return "AbsOperator"; };
+  void write_nl_string(std::ofstream &) override;
+  bool is_abs_operator() override;
+  void propagate_bounds_forward(double *lbs, double *ubs,
+                                double feasibility_tol,
+                                double integer_tol) override;
+  void propagate_bounds_backward(
+      double *lbs, double *ubs, double feasibility_tol, double integer_tol,
+      double improvement_tol,
+      std::set<std::shared_ptr<Var>> &improved_vars) override;
+};
+
+class SqrtOperator : public UnaryOperator {
+public:
+  SqrtOperator() = default;
+  void evaluate(double *values) override;
+  void print(std::string *) override;
+  std::string name() override { return "SqrtOperator"; };
+  void write_nl_string(std::ofstream &) override;
+  bool is_sqrt_operator() override;
+  void propagate_bounds_forward(double *lbs, double *ubs,
+                                double feasibility_tol,
+                                double integer_tol) override;
+  void propagate_bounds_backward(
+      double *lbs, double *ubs, double feasibility_tol, double integer_tol,
+      double improvement_tol,
+      std::set<std::shared_ptr<Var>> &improved_vars) override;
+};
+
+class Log10Operator : public UnaryOperator {
+public:
+  Log10Operator() = default;
+  void evaluate(double *values) override;
+  void print(std::string *) override;
+  std::string name() override { return "Log10Operator"; };
+  void write_nl_string(std::ofstream &) override;
+  void propagate_bounds_forward(double *lbs, double *ubs,
+                                double feasibility_tol,
+                                double integer_tol) override;
+  void propagate_bounds_backward(
+      double *lbs, double *ubs, double feasibility_tol, double integer_tol,
+      double improvement_tol,
+      std::set<std::shared_ptr<Var>> &improved_vars) override;
+};
+
+class SinOperator : public UnaryOperator {
+public:
+  SinOperator() = default;
+  void evaluate(double *values) override;
+  void print(std::string *) override;
+  std::string name() override { return "SinOperator"; };
+  void write_nl_string(std::ofstream &) override;
+  void propagate_bounds_forward(double *lbs, double *ubs,
+                                double feasibility_tol,
+                                double integer_tol) override;
+  void propagate_bounds_backward(
+      double *lbs, double *ubs, double feasibility_tol, double integer_tol,
+      double improvement_tol,
+      std::set<std::shared_ptr<Var>> &improved_vars) override;
+};
+
+class CosOperator : public UnaryOperator {
+public:
+  CosOperator() = default;
+  void evaluate(double *values) override;
+  void print(std::string *) override;
+  std::string name() override { return "CosOperator"; };
+  void write_nl_string(std::ofstream &) override;
+  void propagate_bounds_forward(double *lbs, double *ubs,
+                                double feasibility_tol,
+                                double integer_tol) override;
+  void propagate_bounds_backward(
+      double *lbs, double *ubs, double feasibility_tol, double integer_tol,
+      double improvement_tol,
+      std::set<std::shared_ptr<Var>> &improved_vars) override;
+};
+
+class TanOperator : public UnaryOperator {
+public:
+  TanOperator() = default;
+  void evaluate(double *values) override;
+  void print(std::string *) override;
+  std::string name() override { return "TanOperator"; };
+  void write_nl_string(std::ofstream &) override;
+  void propagate_bounds_forward(double *lbs, double *ubs,
+                                double feasibility_tol,
+                                double integer_tol) override;
+  void propagate_bounds_backward(
+      double *lbs, double *ubs, double feasibility_tol, double integer_tol,
+      double improvement_tol,
+      std::set<std::shared_ptr<Var>> &improved_vars) override;
+};
+
+class AsinOperator : public UnaryOperator {
+public:
+  AsinOperator() = default;
+  void evaluate(double *values) override;
+  void print(std::string *) override;
+  std::string name() override { return "AsinOperator"; };
+  void write_nl_string(std::ofstream &) override;
+  void propagate_bounds_forward(double *lbs, double *ubs,
+                                double feasibility_tol,
+                                double integer_tol) override;
+  void propagate_bounds_backward(
+      double *lbs, double *ubs, double feasibility_tol, double integer_tol,
+      double improvement_tol,
+      std::set<std::shared_ptr<Var>> &improved_vars) override;
+};
+
+class AcosOperator : public UnaryOperator {
+public:
+  AcosOperator() = default;
+  void evaluate(double *values) override;
+  void print(std::string *) override;
+  std::string name() override { return "AcosOperator"; };
+  void write_nl_string(std::ofstream &) override;
+  void propagate_bounds_forward(double *lbs, double *ubs,
+                                double feasibility_tol,
+                                double integer_tol) override;
+  void propagate_bounds_backward(
+      double *lbs, double *ubs, double feasibility_tol, double integer_tol,
+      double improvement_tol,
+      std::set<std::shared_ptr<Var>> &improved_vars) override;
+};
+
+class AtanOperator : public UnaryOperator {
+public:
+  AtanOperator() = default;
+  void evaluate(double *values) override;
+  void print(std::string *) override;
+  std::string name() override { return "AtanOperator"; };
+  void write_nl_string(std::ofstream &) override;
+  void propagate_bounds_forward(double *lbs, double *ubs,
+                                double feasibility_tol,
+                                double integer_tol) override;
+  void propagate_bounds_backward(
+      double *lbs, double *ubs, double feasibility_tol, double integer_tol,
+      double improvement_tol,
+      std::set<std::shared_ptr<Var>> &improved_vars) override;
+};
+
+enum ExprType {
+  py_float = 0,
+  var = 1,
+  param = 2,
+  product = 3,
+  sum = 4,
+  negation = 5,
+  external_func = 6,
+  power = 7,
+  division = 8,
+  unary_func = 9,
+  linear = 10,
+  named_expr = 11,
+  numeric_constant = 12,
+  pyomo_unit = 13,
+  unary_abs = 14
+};
+
+class PyomoExprTypes {
+public:
+  PyomoExprTypes() {
+    expr_type_map[int_] = py_float;
+    expr_type_map[float_] = py_float;
+    expr_type_map[np_int16] = py_float;
+    expr_type_map[np_int32] = py_float;
+    expr_type_map[np_int64] = py_float;
+    expr_type_map[np_longlong] = py_float;
+    expr_type_map[np_uint16] = py_float;
+    expr_type_map[np_uint32] = py_float;
+    expr_type_map[np_uint64] = py_float;
+    expr_type_map[np_ulonglong] = py_float;
+    expr_type_map[np_float16] = py_float;
+    expr_type_map[np_float32] = py_float;
+    expr_type_map[np_float64] = py_float;
+    expr_type_map[ScalarVar] = var;
+    expr_type_map[_GeneralVarData] = var;
+    expr_type_map[ScalarParam] = param;
+    expr_type_map[_ParamData] = param;
+    expr_type_map[MonomialTermExpression] = product;
+    expr_type_map[ProductExpression] = product;
+    expr_type_map[NPV_ProductExpression] = product;
+    expr_type_map[SumExpression] = sum;
+    expr_type_map[NPV_SumExpression] = sum;
+    expr_type_map[NegationExpression] = negation;
+    expr_type_map[NPV_NegationExpression] = negation;
+    expr_type_map[ExternalFunctionExpression] = external_func;
+    expr_type_map[NPV_ExternalFunctionExpression] = external_func;
+    expr_type_map[PowExpression] = power;
+    expr_type_map[NPV_PowExpression] = power;
+    expr_type_map[DivisionExpression] = division;
+    expr_type_map[NPV_DivisionExpression] = division;
+    expr_type_map[UnaryFunctionExpression] = unary_func;
+    expr_type_map[NPV_UnaryFunctionExpression] = unary_func;
+    expr_type_map[LinearExpression] = linear;
+    expr_type_map[_GeneralExpressionData] = named_expr;
+    expr_type_map[ScalarExpression] = named_expr;
+    expr_type_map[Integral] = named_expr;
+    expr_type_map[ScalarIntegral] = named_expr;
+    expr_type_map[NumericConstant] = numeric_constant;
+    expr_type_map[_PyomoUnit] = pyomo_unit;
+    expr_type_map[AbsExpression] = unary_abs;
+    expr_type_map[NPV_AbsExpression] = unary_abs;
+  }
+  ~PyomoExprTypes() = default;
+  py::int_ ione = 1;
+  py::float_ fone = 1.0;
+  py::type int_ = py::type::of(ione);
+  py::type float_ = py::type::of(fone);
+  py::object np = py::module_::import("numpy");
+  py::type np_int16 = np.attr("int16");
+  py::type np_int32 = np.attr("int32");
+  py::type np_int64 = np.attr("int64");
+  py::type np_longlong = np.attr("longlong");
+  py::type np_uint16 = np.attr("uint16");
+  py::type np_uint32 = np.attr("uint32");
+  py::type np_uint64 = np.attr("uint64");
+  py::type np_ulonglong = np.attr("ulonglong");
+  py::type np_float16 = np.attr("float16");
+  py::type np_float32 = np.attr("float32");
+  py::type np_float64 = np.attr("float64");
+  py::object ScalarParam =
+      py::module_::import("pyomo.core.base.param").attr("ScalarParam");
+  py::object _ParamData =
+      py::module_::import("pyomo.core.base.param").attr("_ParamData");
+  py::object ScalarVar =
+      py::module_::import("pyomo.core.base.var").attr("ScalarVar");
+  py::object _GeneralVarData =
+      py::module_::import("pyomo.core.base.var").attr("_GeneralVarData");
+  py::object numeric_expr = py::module_::import("pyomo.core.expr.numeric_expr");
+  py::object NegationExpression = numeric_expr.attr("NegationExpression");
+  py::object NPV_NegationExpression =
+      numeric_expr.attr("NPV_NegationExpression");
+  py::object ExternalFunctionExpression =
+      numeric_expr.attr("ExternalFunctionExpression");
+  py::object NPV_ExternalFunctionExpression =
+      numeric_expr.attr("NPV_ExternalFunctionExpression");
+  py::object PowExpression = numeric_expr.attr("PowExpression");
+  py::object NPV_PowExpression = numeric_expr.attr("NPV_PowExpression");
+  py::object ProductExpression = numeric_expr.attr("ProductExpression");
+  py::object NPV_ProductExpression = numeric_expr.attr("NPV_ProductExpression");
+  py::object MonomialTermExpression =
+      numeric_expr.attr("MonomialTermExpression");
+  py::object DivisionExpression = numeric_expr.attr("DivisionExpression");
+  py::object NPV_DivisionExpression =
+      numeric_expr.attr("NPV_DivisionExpression");
+  py::object SumExpression = numeric_expr.attr("SumExpression");
+  py::object NPV_SumExpression = numeric_expr.attr("NPV_SumExpression");
+  py::object UnaryFunctionExpression =
+      numeric_expr.attr("UnaryFunctionExpression");
+  py::object AbsExpression = numeric_expr.attr("AbsExpression");
+  py::object NPV_AbsExpression = numeric_expr.attr("NPV_AbsExpression");
+  py::object NPV_UnaryFunctionExpression =
+      numeric_expr.attr("NPV_UnaryFunctionExpression");
+  py::object LinearExpression = numeric_expr.attr("LinearExpression");
+  py::object NumericConstant =
+      py::module_::import("pyomo.core.expr.numvalue").attr("NumericConstant");
+  py::object expr_module = py::module_::import("pyomo.core.base.expression");
+  py::object _GeneralExpressionData =
+      expr_module.attr("_GeneralExpressionData");
+  py::object ScalarExpression = expr_module.attr("ScalarExpression");
+  py::object ScalarIntegral =
+      py::module_::import("pyomo.dae.integral").attr("ScalarIntegral");
+  py::object Integral =
+      py::module_::import("pyomo.dae.integral").attr("Integral");
+  py::object _PyomoUnit =
+      py::module_::import("pyomo.core.base.units_container").attr("_PyomoUnit");
+  py::object builtins = py::module_::import("builtins");
+  py::object id = builtins.attr("id");
+  py::object len = builtins.attr("len");
+  py::dict expr_type_map;
+};
+
+std::vector<std::shared_ptr<Var>> create_vars(int n_vars);
+std::vector<std::shared_ptr<Param>> create_params(int n_params);
+std::vector<std::shared_ptr<Constant>> create_constants(int n_constants);
+std::shared_ptr<ExpressionBase>
+appsi_expr_from_pyomo_expr(py::handle expr, py::handle var_map,
+                           py::handle param_map, PyomoExprTypes &expr_types);
+std::vector<std::shared_ptr<ExpressionBase>>
+appsi_exprs_from_pyomo_exprs(py::list expr_list, py::dict var_map,
+                             py::dict param_map);
+py::tuple prep_for_repn(py::handle expr, PyomoExprTypes &expr_types);
+
+void process_pyomo_vars(PyomoExprTypes &expr_types, py::list pyomo_vars,
+                        py::dict var_map, py::dict param_map,
+                        py::dict var_attrs, py::dict rev_var_map,
+                        py::bool_ _set_name, py::handle symbol_map,
+                        py::handle labeler, py::bool_ _update);
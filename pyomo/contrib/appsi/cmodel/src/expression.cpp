--- conflicted
+++ resolved
@@ -1,1979 +1,1970 @@
-#include "expression.hpp"
-
-bool Leaf::is_leaf() { return true; }
-
-bool Var::is_variable_type() { return true; }
-
-bool Param::is_param_type() { return true; }
-
-bool Constant::is_constant_type() { return true; }
-
-bool Expression::is_expression_type() { return true; }
-
-double Leaf::evaluate() { return value; }
-
-double Var::get_lb() {
-  if (fixed)
-    return value;
-  else
-    return std::max(lb->evaluate(), domain_lb);
-}
-
-double Var::get_ub() {
-  if (fixed)
-    return value;
-  else
-    return std::min(ub->evaluate(), domain_ub);
-}
-
-Domain Var::get_domain() { return domain; }
-
-bool Operator::is_operator_type() { return true; }
-
-std::vector<std::shared_ptr<Operator>> Expression::get_operators() {
-  std::vector<std::shared_ptr<Operator>> res(n_operators);
-  for (unsigned int i = 0; i < n_operators; ++i) {
-    res[i] = operators[i];
-  }
-  return res;
-}
-
-double Leaf::get_value_from_array(double *val_array) { return value; }
-
-double Expression::get_value_from_array(double *val_array) {
-  return val_array[n_operators - 1];
-}
-
-double Operator::get_value_from_array(double *val_array) {
-  return val_array[index];
-}
-
-void MultiplyOperator::evaluate(double *values) {
-  values[index] = operand1->get_value_from_array(values) *
-                  operand2->get_value_from_array(values);
-}
-
-void ExternalOperator::evaluate(double *values) {
-  // It would be nice to implement this, but it will take some more work.
-  // This would require dynamic linking to the external function.
-  throw std::runtime_error("cannot evaluate ExternalOperator yet");
-}
-
-void LinearOperator::evaluate(double *values) {
-  values[index] = constant->evaluate();
-  for (unsigned int i = 0; i < nterms; ++i) {
-    values[index] += coefficients[i]->evaluate() * variables[i]->evaluate();
-  }
-}
-
-void SumOperator::evaluate(double *values) {
-  values[index] = 0.0;
-  for (unsigned int i = 0; i < nargs; ++i) {
-    values[index] += operands[i]->get_value_from_array(values);
-  }
-}
-
-void DivideOperator::evaluate(double *values) {
-  values[index] = operand1->get_value_from_array(values) /
-                  operand2->get_value_from_array(values);
-}
-
-void PowerOperator::evaluate(double *values) {
-  values[index] = std::pow(operand1->get_value_from_array(values),
-                           operand2->get_value_from_array(values));
-}
-
-void NegationOperator::evaluate(double *values) {
-  values[index] = -operand->get_value_from_array(values);
-}
-
-void ExpOperator::evaluate(double *values) {
-  values[index] = std::exp(operand->get_value_from_array(values));
-}
-
-void LogOperator::evaluate(double *values) {
-  values[index] = std::log(operand->get_value_from_array(values));
-}
-
-void AbsOperator::evaluate(double *values) {
-  values[index] = std::fabs(operand->get_value_from_array(values));
-}
-
-void SqrtOperator::evaluate(double *values) {
-  values[index] = std::pow(operand->get_value_from_array(values), 0.5);
-}
-
-void Log10Operator::evaluate(double *values) {
-  values[index] = std::log10(operand->get_value_from_array(values));
-}
-
-void SinOperator::evaluate(double *values) {
-  values[index] = std::sin(operand->get_value_from_array(values));
-}
-
-void CosOperator::evaluate(double *values) {
-  values[index] = std::cos(operand->get_value_from_array(values));
-}
-
-void TanOperator::evaluate(double *values) {
-  values[index] = std::tan(operand->get_value_from_array(values));
-}
-
-void AsinOperator::evaluate(double *values) {
-  values[index] = std::asin(operand->get_value_from_array(values));
-}
-
-void AcosOperator::evaluate(double *values) {
-  values[index] = std::acos(operand->get_value_from_array(values));
-}
-
-void AtanOperator::evaluate(double *values) {
-  values[index] = std::atan(operand->get_value_from_array(values));
-}
-
-double Expression::evaluate() {
-  double *values = new double[n_operators];
-  for (unsigned int i = 0; i < n_operators; ++i) {
-    operators[i]->index = i;
-    operators[i]->evaluate(values);
-  }
-  double res = get_value_from_array(values);
-  delete[] values;
-  return res;
-}
-
-void UnaryOperator::identify_variables(
-    std::set<std::shared_ptr<Node>> &var_set,
-    std::shared_ptr<std::vector<std::shared_ptr<Var>>> var_vec) {
-  if (operand->is_variable_type()) {
-    if (var_set.count(operand) == 0) {
-      var_vec->push_back(std::dynamic_pointer_cast<Var>(operand));
-      var_set.insert(operand);
-    }
-  }
-}
-
-void BinaryOperator::identify_variables(
-    std::set<std::shared_ptr<Node>> &var_set,
-    std::shared_ptr<std::vector<std::shared_ptr<Var>>> var_vec) {
-  if (operand1->is_variable_type()) {
-    if (var_set.count(operand1) == 0) {
-      var_vec->push_back(std::dynamic_pointer_cast<Var>(operand1));
-      var_set.insert(operand1);
-    }
-  }
-  if (operand2->is_variable_type()) {
-    if (var_set.count(operand2) == 0) {
-      var_vec->push_back(std::dynamic_pointer_cast<Var>(operand2));
-      var_set.insert(operand2);
-    }
-  }
-}
-
-void ExternalOperator::identify_variables(
-    std::set<std::shared_ptr<Node>> &var_set,
-    std::shared_ptr<std::vector<std::shared_ptr<Var>>> var_vec) {
-  for (unsigned int i = 0; i < nargs; ++i) {
-    if (operands[i]->is_variable_type()) {
-      if (var_set.count(operands[i]) == 0) {
-        var_vec->push_back(std::dynamic_pointer_cast<Var>(operands[i]));
-        var_set.insert(operands[i]);
-      }
-    }
-  }
-}
-
-void LinearOperator::identify_variables(
-    std::set<std::shared_ptr<Node>> &var_set,
-    std::shared_ptr<std::vector<std::shared_ptr<Var>>> var_vec) {
-  for (unsigned int i = 0; i < nterms; ++i) {
-    if (var_set.count(variables[i]) == 0) {
-      var_vec->push_back(std::dynamic_pointer_cast<Var>(variables[i]));
-      var_set.insert(variables[i]);
-    }
-  }
-}
-
-void SumOperator::identify_variables(
-    std::set<std::shared_ptr<Node>> &var_set,
-    std::shared_ptr<std::vector<std::shared_ptr<Var>>> var_vec) {
-  for (unsigned int i = 0; i < nargs; ++i) {
-    if (operands[i]->is_variable_type()) {
-      if (var_set.count(operands[i]) == 0) {
-        var_vec->push_back(std::dynamic_pointer_cast<Var>(operands[i]));
-        var_set.insert(operands[i]);
-      }
-    }
-  }
-}
-
-std::shared_ptr<std::vector<std::shared_ptr<Var>>>
-Expression::identify_variables() {
-  std::set<std::shared_ptr<Node>> var_set;
-  std::shared_ptr<std::vector<std::shared_ptr<Var>>> res =
-      std::make_shared<std::vector<std::shared_ptr<Var>>>(var_set.size());
-  for (unsigned int i = 0; i < n_operators; ++i) {
-    operators[i]->identify_variables(var_set, res);
-  }
-  return res;
-}
-
-std::shared_ptr<std::vector<std::shared_ptr<Var>>> Var::identify_variables() {
-  std::shared_ptr<std::vector<std::shared_ptr<Var>>> res =
-      std::make_shared<std::vector<std::shared_ptr<Var>>>();
-  res->push_back(shared_from_this());
-  return res;
-}
-
-std::shared_ptr<std::vector<std::shared_ptr<Var>>>
-Constant::identify_variables() {
-  std::shared_ptr<std::vector<std::shared_ptr<Var>>> res =
-      std::make_shared<std::vector<std::shared_ptr<Var>>>();
-  return res;
-}
-
-std::shared_ptr<std::vector<std::shared_ptr<Var>>> Param::identify_variables() {
-  std::shared_ptr<std::vector<std::shared_ptr<Var>>> res =
-      std::make_shared<std::vector<std::shared_ptr<Var>>>();
-  return res;
-}
-
-std::shared_ptr<std::vector<std::shared_ptr<ExternalOperator>>>
-Expression::identify_external_operators() {
-  std::set<std::shared_ptr<Node>> external_set;
-  for (unsigned int i = 0; i < n_operators; ++i) {
-    if (operators[i]->is_external_operator()) {
-      external_set.insert(operators[i]);
-    }
-  }
-  std::shared_ptr<std::vector<std::shared_ptr<ExternalOperator>>> res =
-      std::make_shared<std::vector<std::shared_ptr<ExternalOperator>>>(
-          external_set.size());
-  int ndx = 0;
-  for (std::shared_ptr<Node> n : external_set) {
-    (*res)[ndx] = std::dynamic_pointer_cast<ExternalOperator>(n);
-    ndx += 1;
-  }
-  return res;
-}
-
-std::shared_ptr<std::vector<std::shared_ptr<ExternalOperator>>>
-Var::identify_external_operators() {
-  std::shared_ptr<std::vector<std::shared_ptr<ExternalOperator>>> res =
-      std::make_shared<std::vector<std::shared_ptr<ExternalOperator>>>();
-  return res;
-}
-
-std::shared_ptr<std::vector<std::shared_ptr<ExternalOperator>>>
-Constant::identify_external_operators() {
-  std::shared_ptr<std::vector<std::shared_ptr<ExternalOperator>>> res =
-      std::make_shared<std::vector<std::shared_ptr<ExternalOperator>>>();
-  return res;
-}
-
-std::shared_ptr<std::vector<std::shared_ptr<ExternalOperator>>>
-Param::identify_external_operators() {
-  std::shared_ptr<std::vector<std::shared_ptr<ExternalOperator>>> res =
-      std::make_shared<std::vector<std::shared_ptr<ExternalOperator>>>();
-  return res;
-}
-
-int Var::get_degree_from_array(int *degree_array) { return 1; }
-
-int Param::get_degree_from_array(int *degree_array) { return 0; }
-
-int Constant::get_degree_from_array(int *degree_array) { return 0; }
-
-int Expression::get_degree_from_array(int *degree_array) {
-  return degree_array[n_operators - 1];
-}
-
-int Operator::get_degree_from_array(int *degree_array) {
-  return degree_array[index];
-}
-
-void LinearOperator::propagate_degree_forward(int *degrees, double *values) {
-  degrees[index] = 1;
-}
-
-void SumOperator::propagate_degree_forward(int *degrees, double *values) {
-  int deg = 0;
-  int _deg;
-  for (unsigned int i = 0; i < nargs; ++i) {
-    _deg = operands[i]->get_degree_from_array(degrees);
-    if (_deg > deg) {
-      deg = _deg;
-    }
-  }
-  degrees[index] = deg;
-}
-
-void MultiplyOperator::propagate_degree_forward(int *degrees, double *values) {
-  degrees[index] = operand1->get_degree_from_array(degrees) +
-                   operand2->get_degree_from_array(degrees);
-}
-
-void ExternalOperator::propagate_degree_forward(int *degrees, double *values) {
-  // External functions are always considered nonlinear
-  // Anything larger than 2 is nonlinear
-  degrees[index] = 3;
-}
-
-void DivideOperator::propagate_degree_forward(int *degrees, double *values) {
-  // anything larger than 2 is nonlinear
-  degrees[index] = std::max(operand1->get_degree_from_array(degrees),
-                            3 * (operand2->get_degree_from_array(degrees)));
-}
-
-void PowerOperator::propagate_degree_forward(int *degrees, double *values) {
-  if (operand2->get_degree_from_array(degrees) != 0) {
-    degrees[index] = 3;
-  } else {
-    double val2 = operand2->get_value_from_array(values);
-    double intpart;
-    if (std::modf(val2, &intpart) == 0.0) {
-      degrees[index] = operand1->get_degree_from_array(degrees) * (int)val2;
-    } else {
-      degrees[index] = 3;
-    }
-  }
-}
-
-void NegationOperator::propagate_degree_forward(int *degrees, double *values) {
-  degrees[index] = operand->get_degree_from_array(degrees);
-}
-
-void UnaryOperator::propagate_degree_forward(int *degrees, double *values) {
-  if (operand->get_degree_from_array(degrees) == 0) {
-    degrees[index] = 0;
-  } else {
-    degrees[index] = 3;
-  }
-}
-
-std::string Var::__str__() { return name; }
-
-std::string Param::__str__() { return name; }
-
-std::string Constant::__str__() { return std::to_string(value); }
-
-std::string Expression::__str__() {
-  std::string *string_array = new std::string[n_operators];
-  std::shared_ptr<Operator> oper;
-  for (unsigned int i = 0; i < n_operators; ++i) {
-    oper = operators[i];
-    oper->index = i;
-    oper->print(string_array);
-  }
-  std::string res = string_array[n_operators - 1];
-  delete[] string_array;
-  return res;
-}
-
-std::string Leaf::get_string_from_array(std::string *string_array) {
-  return __str__();
-}
-
-std::string Expression::get_string_from_array(std::string *string_array) {
-  return string_array[n_operators - 1];
-}
-
-std::string Operator::get_string_from_array(std::string *string_array) {
-  return string_array[index];
-}
-
-void MultiplyOperator::print(std::string *string_array) {
-  string_array[index] =
-      ("(" + operand1->get_string_from_array(string_array) + "*" +
-       operand2->get_string_from_array(string_array) + ")");
-}
-
-void ExternalOperator::print(std::string *string_array) {
-  std::string res = function_name + "(";
-  for (unsigned int i = 0; i < (nargs - 1); ++i) {
-    res += operands[i]->get_string_from_array(string_array);
-    res += ", ";
-  }
-  res += operands[nargs - 1]->get_string_from_array(string_array);
-  res += ")";
-  string_array[index] = res;
-}
-
-void DivideOperator::print(std::string *string_array) {
-  string_array[index] =
-      ("(" + operand1->get_string_from_array(string_array) + "/" +
-       operand2->get_string_from_array(string_array) + ")");
-}
-
-void PowerOperator::print(std::string *string_array) {
-  string_array[index] =
-      ("(" + operand1->get_string_from_array(string_array) + "**" +
-       operand2->get_string_from_array(string_array) + ")");
-}
-
-void NegationOperator::print(std::string *string_array) {
-  string_array[index] =
-      ("(-" + operand->get_string_from_array(string_array) + ")");
-}
-
-void ExpOperator::print(std::string *string_array) {
-  string_array[index] =
-      ("exp(" + operand->get_string_from_array(string_array) + ")");
-}
-
-void LogOperator::print(std::string *string_array) {
-  string_array[index] =
-      ("log(" + operand->get_string_from_array(string_array) + ")");
-}
-
-void AbsOperator::print(std::string *string_array) {
-  string_array[index] =
-      ("abs(" + operand->get_string_from_array(string_array) + ")");
-}
-
-void SqrtOperator::print(std::string *string_array) {
-  string_array[index] =
-      ("sqrt(" + operand->get_string_from_array(string_array) + ")");
-}
-
-void Log10Operator::print(std::string *string_array) {
-  string_array[index] =
-      ("log10(" + operand->get_string_from_array(string_array) + ")");
-}
-
-void SinOperator::print(std::string *string_array) {
-  string_array[index] =
-      ("sin(" + operand->get_string_from_array(string_array) + ")");
-}
-
-void CosOperator::print(std::string *string_array) {
-  string_array[index] =
-      ("cos(" + operand->get_string_from_array(string_array) + ")");
-}
-
-void TanOperator::print(std::string *string_array) {
-  string_array[index] =
-      ("tan(" + operand->get_string_from_array(string_array) + ")");
-}
-
-void AsinOperator::print(std::string *string_array) {
-  string_array[index] =
-      ("asin(" + operand->get_string_from_array(string_array) + ")");
-}
-
-void AcosOperator::print(std::string *string_array) {
-  string_array[index] =
-      ("acos(" + operand->get_string_from_array(string_array) + ")");
-}
-
-void AtanOperator::print(std::string *string_array) {
-  string_array[index] =
-      ("atan(" + operand->get_string_from_array(string_array) + ")");
-}
-
-void LinearOperator::print(std::string *string_array) {
-  std::string res = "(" + constant->__str__();
-  for (unsigned int i = 0; i < nterms; ++i) {
-    res += " + " + coefficients[i]->__str__() + "*" + variables[i]->__str__();
-  }
-  res += ")";
-  string_array[index] = res;
-}
-
-void SumOperator::print(std::string *string_array) {
-  std::string res = "(" + operands[0]->get_string_from_array(string_array);
-  for (unsigned int i = 1; i < nargs; ++i) {
-    res += " + " + operands[i]->get_string_from_array(string_array);
-  }
-  res += ")";
-  string_array[index] = res;
-}
-
-std::shared_ptr<std::vector<std::shared_ptr<Node>>>
-Leaf::get_prefix_notation() {
-  std::shared_ptr<std::vector<std::shared_ptr<Node>>> res =
-      std::make_shared<std::vector<std::shared_ptr<Node>>>();
-  res->push_back(shared_from_this());
-  return res;
-}
-
-std::shared_ptr<std::vector<std::shared_ptr<Node>>>
-Expression::get_prefix_notation() {
-  std::shared_ptr<std::vector<std::shared_ptr<Node>>> res =
-      std::make_shared<std::vector<std::shared_ptr<Node>>>();
-  std::shared_ptr<std::vector<std::shared_ptr<Node>>> stack =
-      std::make_shared<std::vector<std::shared_ptr<Node>>>();
-  std::shared_ptr<Node> node;
-  stack->push_back(operators[n_operators - 1]);
-  while (stack->size() > 0) {
-    node = stack->back();
-    stack->pop_back();
-    res->push_back(node);
-    node->fill_prefix_notation_stack(stack);
-  }
-
-  return res;
-}
-
-void BinaryOperator::fill_prefix_notation_stack(
-    std::shared_ptr<std::vector<std::shared_ptr<Node>>> stack) {
-  stack->push_back(operand2);
-  stack->push_back(operand1);
-}
-
-void UnaryOperator::fill_prefix_notation_stack(
-    std::shared_ptr<std::vector<std::shared_ptr<Node>>> stack) {
-  stack->push_back(operand);
-}
-
-void SumOperator::fill_prefix_notation_stack(
-    std::shared_ptr<std::vector<std::shared_ptr<Node>>> stack) {
-  int ndx = nargs - 1;
-  while (ndx >= 0) {
-    stack->push_back(operands[ndx]);
-    ndx -= 1;
-  }
-}
-
-void LinearOperator::fill_prefix_notation_stack(
-    std::shared_ptr<std::vector<std::shared_ptr<Node>>> stack) {
-  ; // This is treated as a leaf in this context; write_nl_string will take care
-    // of it
-}
-
-void ExternalOperator::fill_prefix_notation_stack(
-    std::shared_ptr<std::vector<std::shared_ptr<Node>>> stack) {
-  int i = nargs - 1;
-  while (i >= 0) {
-    stack->push_back(operands[i]);
-    i -= 1;
-  }
-}
-
-void Var::write_nl_string(std::ofstream &f) { f << "v" << index << "\n"; }
-
-void Param::write_nl_string(std::ofstream &f) { f << "n" << value << "\n"; }
-
-void Constant::write_nl_string(std::ofstream &f) { f << "n" << value << "\n"; }
-
-void Expression::write_nl_string(std::ofstream &f) {
-  std::shared_ptr<std::vector<std::shared_ptr<Node>>> prefix_notation =
-      get_prefix_notation();
-  for (std::shared_ptr<Node> &node : *(prefix_notation)) {
-    node->write_nl_string(f);
-  }
-}
-
-void MultiplyOperator::write_nl_string(std::ofstream &f) { f << "o2\n"; }
-
-void ExternalOperator::write_nl_string(std::ofstream &f) {
-  f << "f" << external_function_index << " " << nargs << "\n";
-}
-
-void SumOperator::write_nl_string(std::ofstream &f) {
-  if (nargs == 2) {
-    f << "o0\n";
-  } else {
-    f << "o54\n";
-    f << nargs << "\n";
-  }
-}
-
-void LinearOperator::write_nl_string(std::ofstream &f) {
-  bool has_const =
-      (!constant->is_constant_type()) || (constant->evaluate() != 0);
-  unsigned int n_sum_args = nterms + (has_const ? 1 : 0);
-  if (n_sum_args == 2) {
-    f << "o0\n";
-  } else {
-    f << "o54\n";
-    f << n_sum_args << "\n";
-  }
-  if (has_const)
-    f << "n" << constant->evaluate() << "\n";
-  for (unsigned int ndx = 0; ndx < nterms; ++ndx) {
-    f << "o2\n";
-    f << "n" << coefficients[ndx]->evaluate() << "\n";
-    variables[ndx]->write_nl_string(f);
-  }
-}
-
-void DivideOperator::write_nl_string(std::ofstream &f) { f << "o3\n"; }
-
-void PowerOperator::write_nl_string(std::ofstream &f) { f << "o5\n"; }
-
-void NegationOperator::write_nl_string(std::ofstream &f) { f << "o16\n"; }
-
-void ExpOperator::write_nl_string(std::ofstream &f) { f << "o44\n"; }
-
-void LogOperator::write_nl_string(std::ofstream &f) { f << "o43\n"; }
-
-void AbsOperator::write_nl_string(std::ofstream &f) { f << "o15\n"; }
-
-void SqrtOperator::write_nl_string(std::ofstream &f) { f << "o39\n"; }
-
-void Log10Operator::write_nl_string(std::ofstream &f) { f << "o42\n"; }
-
-void SinOperator::write_nl_string(std::ofstream &f) { f << "o41\n"; }
-
-void CosOperator::write_nl_string(std::ofstream &f) { f << "o46\n"; }
-
-void TanOperator::write_nl_string(std::ofstream &f) { f << "o38\n"; }
-
-void AsinOperator::write_nl_string(std::ofstream &f) { f << "o51\n"; }
-
-void AcosOperator::write_nl_string(std::ofstream &f) { f << "o53\n"; }
-
-void AtanOperator::write_nl_string(std::ofstream &f) { f << "o49\n"; }
-
-bool BinaryOperator::is_binary_operator() { return true; }
-
-bool UnaryOperator::is_unary_operator() { return true; }
-
-bool LinearOperator::is_linear_operator() { return true; }
-
-bool SumOperator::is_sum_operator() { return true; }
-
-bool MultiplyOperator::is_multiply_operator() { return true; }
-
-bool DivideOperator::is_divide_operator() { return true; }
-
-bool PowerOperator::is_power_operator() { return true; }
-
-bool NegationOperator::is_negation_operator() { return true; }
-
-bool ExpOperator::is_exp_operator() { return true; }
-
-bool LogOperator::is_log_operator() { return true; }
-
-bool AbsOperator::is_abs_operator() { return true; }
-
-bool SqrtOperator::is_sqrt_operator() { return true; }
-
-bool ExternalOperator::is_external_operator() { return true; }
-
-void Leaf::fill_expression(std::shared_ptr<Operator> *oper_array,
-                           int &oper_ndx) {
-  ;
-}
-
-void Expression::fill_expression(std::shared_ptr<Operator> *oper_array,
-                                 int &oper_ndx) {
-  throw std::runtime_error("This should not happen");
-}
-
-void BinaryOperator::fill_expression(std::shared_ptr<Operator> *oper_array,
-                                     int &oper_ndx) {
-  oper_ndx -= 1;
-  oper_array[oper_ndx] = shared_from_this();
-  // The order does not actually matter here. It
-  // will just be easier to debug this way.
-  operand2->fill_expression(oper_array, oper_ndx);
-  operand1->fill_expression(oper_array, oper_ndx);
-}
-
-void UnaryOperator::fill_expression(std::shared_ptr<Operator> *oper_array,
-                                    int &oper_ndx) {
-  oper_ndx -= 1;
-  oper_array[oper_ndx] = shared_from_this();
-  operand->fill_expression(oper_array, oper_ndx);
-}
-
-void LinearOperator::fill_expression(std::shared_ptr<Operator> *oper_array,
-                                     int &oper_ndx) {
-  oper_ndx -= 1;
-  oper_array[oper_ndx] = shared_from_this();
-}
-
-void SumOperator::fill_expression(std::shared_ptr<Operator> *oper_array,
-                                  int &oper_ndx) {
-  oper_ndx -= 1;
-  oper_array[oper_ndx] = shared_from_this();
-  // The order does not actually matter here. It
-  // will just be easier to debug this way.
-  int arg_ndx = nargs - 1;
-  while (arg_ndx >= 0) {
-    operands[arg_ndx]->fill_expression(oper_array, oper_ndx);
-    arg_ndx -= 1;
-  }
-}
-
-void ExternalOperator::fill_expression(std::shared_ptr<Operator> *oper_array,
-                                       int &oper_ndx) {
-  oper_ndx -= 1;
-  oper_array[oper_ndx] = shared_from_this();
-  // The order does not actually matter here. It
-  // will just be easier to debug this way.
-  int arg_ndx = nargs - 1;
-  while (arg_ndx >= 0) {
-    operands[arg_ndx]->fill_expression(oper_array, oper_ndx);
-    arg_ndx -= 1;
-  }
-}
-
-double Leaf::get_lb_from_array(double *lbs) { return value; }
-
-double Leaf::get_ub_from_array(double *ubs) { return value; }
-
-double Var::get_lb_from_array(double *lbs) { return get_lb(); }
-
-double Var::get_ub_from_array(double *ubs) { return get_ub(); }
-
-double Expression::get_lb_from_array(double *lbs) {
-  return lbs[n_operators - 1];
-}
-
-double Expression::get_ub_from_array(double *ubs) {
-  return ubs[n_operators - 1];
-}
-
-double Operator::get_lb_from_array(double *lbs) { return lbs[index]; }
-
-double Operator::get_ub_from_array(double *ubs) { return ubs[index]; }
-
-void Leaf::set_bounds_in_array(double new_lb, double new_ub, double *lbs,
-                               double *ubs, double feasibility_tol,
-                               double integer_tol, double improvement_tol,
-                               std::set<std::shared_ptr<Var>> &improved_vars) {
-  if (new_lb < value - feasibility_tol || new_lb > value + feasibility_tol) {
-    throw InfeasibleConstraintException(
-        "Infeasible constraint; bounds computed on parameter or constant "
-        "disagree with the value of the parameter or constant\n  value: " +
-        std::to_string(value) + "\n  computed LB: " + std::to_string(new_lb) +
-        "\n computed UB: " + std::to_string(new_ub));
-  }
-
-  if (new_ub < value - feasibility_tol || new_ub > value + feasibility_tol) {
-    throw InfeasibleConstraintException(
-        "Infeasible constraint; bounds computed on parameter or constant "
-        "disagree with the value of the parameter or constant\n  value: " +
-        std::to_string(value) + "\n  computed LB: " + std::to_string(new_lb) +
-        "\n computed UB: " + std::to_string(new_ub));
-  }
-}
-
-void Var::set_bounds_in_array(double new_lb, double new_ub, double *lbs,
-                              double *ubs, double feasibility_tol,
-                              double integer_tol, double improvement_tol,
-                              std::set<std::shared_ptr<Var>> &improved_vars) {
-  if (new_lb > new_ub) {
-    if (new_lb - feasibility_tol > new_ub)
-      throw InfeasibleConstraintException(
-          "Infeasible constraint; The computed lower bound for a variable is "
-          "larger than the computed upper bound.\n  computed LB: " +
-          std::to_string(new_lb) +
-          "\n  computed UB: " + std::to_string(new_ub));
-    else {
-      new_lb -= feasibility_tol;
-      new_ub += feasibility_tol;
-    }
-  }
-  if (new_lb >= inf)
-    throw InfeasibleConstraintException(
-        "Infeasible constraint; The compute lower bound for " + name +
-        " is inf");
-  if (new_ub <= -inf)
-    throw InfeasibleConstraintException(
-        "Infeasible constraint; The computed upper bound for " + name +
-        " is -inf");
-
-  if (domain == integers || domain == binary) {
-    if (new_lb > -inf) {
-      double lb_floor = floor(new_lb);
-      double lb_ceil = ceil(new_lb - integer_tol);
-      if (lb_floor > lb_ceil)
-        new_lb = lb_floor;
-      else
-        new_lb = lb_ceil;
-    }
-    if (new_ub < inf) {
-      double ub_ceil = ceil(new_ub);
-      double ub_floor = floor(new_ub + integer_tol);
-      if (ub_ceil < ub_floor)
-        new_ub = ub_ceil;
-      else
-        new_ub = ub_floor;
-    }
-  }
-
-  double current_lb = get_lb();
-  double current_ub = get_ub();
-
-  if (new_lb > current_lb + improvement_tol ||
-      new_ub < current_ub - improvement_tol)
-    improved_vars.insert(shared_from_this());
-
-  if (new_lb > current_lb) {
-    if (lb->is_leaf())
-      std::dynamic_pointer_cast<Leaf>(lb)->value = new_lb;
-    else
-      throw py::value_error(
-          "variable bounds cannot be expressions when performing FBBT");
-  }
-
-  if (new_ub < current_ub) {
-    if (ub->is_leaf())
-      std::dynamic_pointer_cast<Leaf>(ub)->value = new_ub;
-    else
-      throw py::value_error(
-          "variable bounds cannot be expressions when performing FBBT");
-  }
-}
-
-void Expression::set_bounds_in_array(
-    double new_lb, double new_ub, double *lbs, double *ubs,
-    double feasibility_tol, double integer_tol, double improvement_tol,
-    std::set<std::shared_ptr<Var>> &improved_vars) {
-  lbs[n_operators - 1] = new_lb;
-  ubs[n_operators - 1] = new_ub;
-}
-
-void Operator::set_bounds_in_array(
-    double new_lb, double new_ub, double *lbs, double *ubs,
-    double feasibility_tol, double integer_tol, double improvement_tol,
-    std::set<std::shared_ptr<Var>> &improved_vars) {
-  lbs[index] = new_lb;
-  ubs[index] = new_ub;
-}
-
-void Expression::propagate_bounds_forward(double *lbs, double *ubs,
-                                          double feasibility_tol,
-                                          double integer_tol) {
-  for (unsigned int ndx = 0; ndx < n_operators; ++ndx) {
-    operators[ndx]->index = ndx;
-    operators[ndx]->propagate_bounds_forward(lbs, ubs, feasibility_tol,
-                                             integer_tol);
-  }
-}
-
-void Expression::propagate_bounds_backward(
-    double *lbs, double *ubs, double feasibility_tol, double integer_tol,
-    double improvement_tol, std::set<std::shared_ptr<Var>> &improved_vars) {
-  int ndx = n_operators - 1;
-  while (ndx >= 0) {
-    operators[ndx]->propagate_bounds_backward(
-        lbs, ubs, feasibility_tol, integer_tol, improvement_tol, improved_vars);
-    ndx -= 1;
-  }
-}
-
-void Operator::propagate_bounds_forward(double *lbs, double *ubs,
-                                        double feasibility_tol,
-                                        double integer_tol) {
-  lbs[index] = -inf;
-  ubs[index] = inf;
-}
-
-void Operator::propagate_bounds_backward(
-    double *lbs, double *ubs, double feasibility_tol, double integer_tol,
-    double improvement_tol, std::set<std::shared_ptr<Var>> &improved_vars) {
-  ;
-}
-
-void MultiplyOperator::propagate_bounds_forward(double *lbs, double *ubs,
-                                                double feasibility_tol,
-                                                double integer_tol) {
-  if (operand1 == operand2) {
-    interval_power(operand1->get_lb_from_array(lbs),
-                   operand1->get_ub_from_array(ubs), 2, 2, &lbs[index],
-                   &ubs[index], feasibility_tol);
-  } else {
-    interval_mul(operand1->get_lb_from_array(lbs),
-                 operand1->get_ub_from_array(ubs),
-                 operand2->get_lb_from_array(lbs),
-                 operand2->get_ub_from_array(ubs), &lbs[index], &ubs[index]);
-  }
-}
-
-void MultiplyOperator::propagate_bounds_backward(
-    double *lbs, double *ubs, double feasibility_tol, double integer_tol,
-    double improvement_tol, std::set<std::shared_ptr<Var>> &improved_vars) {
-  double xl = operand1->get_lb_from_array(lbs);
-  double xu = operand1->get_ub_from_array(ubs);
-  double yl = operand2->get_lb_from_array(lbs);
-  double yu = operand2->get_ub_from_array(ubs);
-  double lb = get_lb_from_array(lbs);
-  double ub = get_ub_from_array(ubs);
-
-  double new_xl, new_xu, new_yl, new_yu;
-
-  if (operand1 == operand2) {
-    _inverse_power1(lb, ub, 2, 2, xl, xu, &new_xl, &new_xu, feasibility_tol);
-    new_yl = new_xl;
-    new_yu = new_xu;
-  } else {
-    interval_div(lb, ub, yl, yu, &new_xl, &new_xu, feasibility_tol);
-    interval_div(lb, ub, xl, xu, &new_yl, &new_yu, feasibility_tol);
-  }
-
-  if (new_xl > xl)
-    xl = new_xl;
-  if (new_xu < xu)
-    xu = new_xu;
-  operand1->set_bounds_in_array(xl, xu, lbs, ubs, feasibility_tol, integer_tol,
-                                improvement_tol, improved_vars);
-
-  if (new_yl > yl)
-    yl = new_yl;
-  if (new_yu < yu)
-    yu = new_yu;
-  operand2->set_bounds_in_array(yl, yu, lbs, ubs, feasibility_tol, integer_tol,
-                                improvement_tol, improved_vars);
-}
-
-void SumOperator::propagate_bounds_forward(double *lbs, double *ubs,
-                                           double feasibility_tol,
-                                           double integer_tol) {
-  double lb = operands[0]->get_lb_from_array(lbs);
-  double ub = operands[0]->get_ub_from_array(ubs);
-  double tmp_lb;
-  double tmp_ub;
-
-  for (unsigned int ndx = 1; ndx < nargs; ++ndx) {
-    interval_add(lb, ub, operands[ndx]->get_lb_from_array(lbs),
-                 operands[ndx]->get_ub_from_array(ubs), &tmp_lb, &tmp_ub);
-    lb = tmp_lb;
-    ub = tmp_ub;
-  }
-
-  lbs[index] = lb;
-  ubs[index] = ub;
-}
-
-void SumOperator::propagate_bounds_backward(
-    double *lbs, double *ubs, double feasibility_tol, double integer_tol,
-    double improvement_tol, std::set<std::shared_ptr<Var>> &improved_vars) {
-  double *accumulated_lbs = new double[nargs];
-  double *accumulated_ubs = new double[nargs];
-
-  accumulated_lbs[0] = operands[0]->get_lb_from_array(lbs);
-  accumulated_ubs[0] = operands[0]->get_ub_from_array(ubs);
-  for (unsigned int ndx = 1; ndx < nargs; ++ndx) {
-    interval_add(accumulated_lbs[ndx - 1], accumulated_ubs[ndx - 1],
-                 operands[ndx]->get_lb_from_array(lbs),
-                 operands[ndx]->get_ub_from_array(ubs), &accumulated_lbs[ndx],
-                 &accumulated_ubs[ndx]);
-  }
-
-  double new_sum_lb = get_lb_from_array(lbs);
-  double new_sum_ub = get_ub_from_array(ubs);
-
-  if (new_sum_lb > accumulated_lbs[nargs - 1])
-    accumulated_lbs[nargs - 1] = new_sum_lb;
-  if (new_sum_ub < accumulated_ubs[nargs - 1])
-    accumulated_ubs[nargs - 1] = new_sum_ub;
-
-  double lb0, ub0, lb1, ub1, lb2, ub2, _lb1, _ub1, _lb2, _ub2;
-
-  int ndx = nargs - 1;
-  while (ndx >= 1) {
-    lb0 = accumulated_lbs[ndx];
-    ub0 = accumulated_ubs[ndx];
-    lb1 = accumulated_lbs[ndx - 1];
-    ub1 = accumulated_ubs[ndx - 1];
-    lb2 = operands[ndx]->get_lb_from_array(lbs);
-    ub2 = operands[ndx]->get_ub_from_array(ubs);
-    interval_sub(lb0, ub0, lb2, ub2, &_lb1, &_ub1);
-    interval_sub(lb0, ub0, lb1, ub1, &_lb2, &_ub2);
-    if (_lb1 > lb1)
-      lb1 = _lb1;
-    if (_ub1 < ub1)
-      ub1 = _ub1;
-    if (_lb2 > lb2)
-      lb2 = _lb2;
-    if (_ub2 < ub2)
-      ub2 = _ub2;
-    accumulated_lbs[ndx - 1] = lb1;
-    accumulated_ubs[ndx - 1] = ub1;
-    operands[ndx]->set_bounds_in_array(lb2, ub2, lbs, ubs, feasibility_tol,
-                                       integer_tol, improvement_tol,
-                                       improved_vars);
-    ndx -= 1;
-  }
-
-  // take care of ndx = 0
-  lb1 = operands[0]->get_lb_from_array(lbs);
-  ub1 = operands[0]->get_ub_from_array(ubs);
-  _lb1 = accumulated_lbs[0];
-  _ub1 = accumulated_ubs[0];
-  if (_lb1 > lb1)
-    lb1 = _lb1;
-  if (_ub1 < ub1)
-    ub1 = _ub1;
-  operands[0]->set_bounds_in_array(lb1, ub1, lbs, ubs, feasibility_tol,
-                                   integer_tol, improvement_tol, improved_vars);
-
-  delete[] accumulated_lbs;
-  delete[] accumulated_ubs;
-}
-
-void LinearOperator::propagate_bounds_forward(double *lbs, double *ubs,
-                                              double feasibility_tol,
-                                              double integer_tol) {
-  double lb = constant->evaluate();
-  double ub = lb;
-  double tmp_lb;
-  double tmp_ub;
-  double coef;
-
-  for (unsigned int ndx = 0; ndx < nterms; ++ndx) {
-    coef = coefficients[ndx]->evaluate();
-    interval_mul(coef, coef, variables[ndx]->get_lb(), variables[ndx]->get_ub(),
-                 &tmp_lb, &tmp_ub);
-    interval_add(lb, ub, tmp_lb, tmp_ub, &lb, &ub);
-  }
-
-  lbs[index] = lb;
-  ubs[index] = ub;
-}
-
-void LinearOperator::propagate_bounds_backward(
-    double *lbs, double *ubs, double feasibility_tol, double integer_tol,
-    double improvement_tol, std::set<std::shared_ptr<Var>> &improved_vars) {
-  double *accumulated_lbs = new double[nterms + 1];
-  double *accumulated_ubs = new double[nterms + 1];
-
-  double coef;
-
-  accumulated_lbs[0] = constant->evaluate();
-  accumulated_ubs[0] = constant->evaluate();
-  for (unsigned int ndx = 0; ndx < nterms; ++ndx) {
-    coef = coefficients[ndx]->evaluate();
-    interval_mul(coef, coef, variables[ndx]->get_lb(), variables[ndx]->get_ub(),
-                 &accumulated_lbs[ndx + 1], &accumulated_ubs[ndx + 1]);
-    interval_add(accumulated_lbs[ndx], accumulated_ubs[ndx],
-                 accumulated_lbs[ndx + 1], accumulated_ubs[ndx + 1],
-                 &accumulated_lbs[ndx + 1], &accumulated_ubs[ndx + 1]);
-  }
-
-  double new_sum_lb = get_lb_from_array(lbs);
-  double new_sum_ub = get_ub_from_array(ubs);
-
-  if (new_sum_lb > accumulated_lbs[nterms])
-    accumulated_lbs[nterms] = new_sum_lb;
-  if (new_sum_ub < accumulated_ubs[nterms])
-    accumulated_ubs[nterms] = new_sum_ub;
-
-  double lb0, ub0, lb1, ub1, lb2, ub2, _lb1, _ub1, _lb2, _ub2, new_v_lb,
-      new_v_ub;
-
-  int ndx = nterms - 1;
-  while (ndx >= 0) {
-    lb0 = accumulated_lbs[ndx + 1];
-    ub0 = accumulated_ubs[ndx + 1];
-    lb1 = accumulated_lbs[ndx];
-    ub1 = accumulated_ubs[ndx];
-    coef = coefficients[ndx]->evaluate();
-    interval_mul(coef, coef, variables[ndx]->get_lb(), variables[ndx]->get_ub(),
-                 &lb2, &ub2);
-    interval_sub(lb0, ub0, lb2, ub2, &_lb1, &_ub1);
-    interval_sub(lb0, ub0, lb1, ub1, &_lb2, &_ub2);
-    if (_lb1 > lb1)
-      lb1 = _lb1;
-    if (_ub1 < ub1)
-      ub1 = _ub1;
-    if (_lb2 > lb2)
-      lb2 = _lb2;
-    if (_ub2 < ub2)
-      ub2 = _ub2;
-    accumulated_lbs[ndx] = lb1;
-    accumulated_ubs[ndx] = ub1;
-    interval_div(lb2, ub2, coef, coef, &new_v_lb, &new_v_ub, feasibility_tol);
-    variables[ndx]->set_bounds_in_array(new_v_lb, new_v_ub, lbs, ubs,
-                                        feasibility_tol, integer_tol,
-                                        improvement_tol, improved_vars);
-    ndx -= 1;
-  }
-
-  delete[] accumulated_lbs;
-  delete[] accumulated_ubs;
-}
-
-void DivideOperator::propagate_bounds_forward(double *lbs, double *ubs,
-                                              double feasibility_tol,
-                                              double integer_tol) {
-  interval_div(
-      operand1->get_lb_from_array(lbs), operand1->get_ub_from_array(ubs),
-      operand2->get_lb_from_array(lbs), operand2->get_ub_from_array(ubs),
-      &lbs[index], &ubs[index], feasibility_tol);
-}
-
-void DivideOperator::propagate_bounds_backward(
-    double *lbs, double *ubs, double feasibility_tol, double integer_tol,
-    double improvement_tol, std::set<std::shared_ptr<Var>> &improved_vars) {
-  double xl = operand1->get_lb_from_array(lbs);
-  double xu = operand1->get_ub_from_array(ubs);
-  double yl = operand2->get_lb_from_array(lbs);
-  double yu = operand2->get_ub_from_array(ubs);
-  double lb = get_lb_from_array(lbs);
-  double ub = get_ub_from_array(ubs);
-
-  double new_xl;
-  double new_xu;
-  double new_yl;
-  double new_yu;
-
-  interval_mul(lb, ub, yl, yu, &new_xl, &new_xu);
-  interval_div(xl, xu, lb, ub, &new_yl, &new_yu, feasibility_tol);
-
-  if (new_xl > xl)
-    xl = new_xl;
-  if (new_xu < xu)
-    xu = new_xu;
-  operand1->set_bounds_in_array(xl, xu, lbs, ubs, feasibility_tol, integer_tol,
-                                improvement_tol, improved_vars);
-
-  if (new_yl > yl)
-    yl = new_yl;
-  if (new_yu < yu)
-    yu = new_yu;
-  operand2->set_bounds_in_array(yl, yu, lbs, ubs, feasibility_tol, integer_tol,
-                                improvement_tol, improved_vars);
-}
-
-void NegationOperator::propagate_bounds_forward(double *lbs, double *ubs,
-                                                double feasibility_tol,
-                                                double integer_tol) {
-  interval_sub(0, 0, operand->get_lb_from_array(lbs),
-               operand->get_ub_from_array(ubs), &lbs[index], &ubs[index]);
-}
-
-void NegationOperator::propagate_bounds_backward(
-    double *lbs, double *ubs, double feasibility_tol, double integer_tol,
-    double improvement_tol, std::set<std::shared_ptr<Var>> &improved_vars) {
-  double xl = operand->get_lb_from_array(lbs);
-  double xu = operand->get_ub_from_array(ubs);
-  double lb = get_lb_from_array(lbs);
-  double ub = get_ub_from_array(ubs);
-
-  double new_xl;
-  double new_xu;
-
-  interval_sub(0, 0, lb, ub, &new_xl, &new_xu);
-
-  if (new_xl > xl)
-    xl = new_xl;
-  if (new_xu < xu)
-    xu = new_xu;
-  operand->set_bounds_in_array(xl, xu, lbs, ubs, feasibility_tol, integer_tol,
-                               improvement_tol, improved_vars);
-}
-
-void PowerOperator::propagate_bounds_forward(double *lbs, double *ubs,
-                                             double feasibility_tol,
-                                             double integer_tol) {
-  interval_power(
-      operand1->get_lb_from_array(lbs), operand1->get_ub_from_array(ubs),
-      operand2->get_lb_from_array(lbs), operand2->get_ub_from_array(ubs),
-      &lbs[index], &ubs[index], feasibility_tol);
-}
-
-void PowerOperator::propagate_bounds_backward(
-    double *lbs, double *ubs, double feasibility_tol, double integer_tol,
-    double improvement_tol, std::set<std::shared_ptr<Var>> &improved_vars) {
-  double xl = operand1->get_lb_from_array(lbs);
-  double xu = operand1->get_ub_from_array(ubs);
-  double yl = operand2->get_lb_from_array(lbs);
-  double yu = operand2->get_ub_from_array(ubs);
-  double lb = get_lb_from_array(lbs);
-  double ub = get_ub_from_array(ubs);
-
-  double new_xl, new_xu, new_yl, new_yu;
-  _inverse_power1(lb, ub, yl, yu, xl, xu, &new_xl, &new_xu, feasibility_tol);
-  if (yl != yu)
-    _inverse_power2(lb, ub, xl, xu, &new_yl, &new_yu, feasibility_tol);
-  else {
-    new_yl = yl;
-    new_yu = yu;
-  }
-
-  if (new_xl > xl)
-    xl = new_xl;
-  if (new_xu < xu)
-    xu = new_xu;
-  operand1->set_bounds_in_array(xl, xu, lbs, ubs, feasibility_tol, integer_tol,
-                                improvement_tol, improved_vars);
-
-  if (new_yl > yl)
-    yl = new_yl;
-  if (new_yu < yu)
-    yu = new_yu;
-  operand2->set_bounds_in_array(yl, yu, lbs, ubs, feasibility_tol, integer_tol,
-                                improvement_tol, improved_vars);
-}
-
-void SqrtOperator::propagate_bounds_forward(double *lbs, double *ubs,
-                                            double feasibility_tol,
-                                            double integer_tol) {
-  interval_power(operand->get_lb_from_array(lbs),
-                 operand->get_ub_from_array(ubs), 0.5, 0.5, &lbs[index],
-                 &ubs[index], feasibility_tol);
-}
-
-void SqrtOperator::propagate_bounds_backward(
-    double *lbs, double *ubs, double feasibility_tol, double integer_tol,
-    double improvement_tol, std::set<std::shared_ptr<Var>> &improved_vars) {
-  double xl = operand->get_lb_from_array(lbs);
-  double xu = operand->get_ub_from_array(ubs);
-  double yl = 0.5;
-  double yu = 0.5;
-  double lb = get_lb_from_array(lbs);
-  double ub = get_ub_from_array(ubs);
-
-  double new_xl, new_xu;
-  _inverse_power1(lb, ub, yl, yu, xl, xu, &new_xl, &new_xu, feasibility_tol);
-
-  if (new_xl > xl)
-    xl = new_xl;
-  if (new_xu < xu)
-    xu = new_xu;
-  operand->set_bounds_in_array(xl, xu, lbs, ubs, feasibility_tol, integer_tol,
-                               improvement_tol, improved_vars);
-}
-
-void ExpOperator::propagate_bounds_forward(double *lbs, double *ubs,
-                                           double feasibility_tol,
-                                           double integer_tol) {
-  interval_exp(operand->get_lb_from_array(lbs), operand->get_ub_from_array(ubs),
-               &lbs[index], &ubs[index]);
-}
-
-void ExpOperator::propagate_bounds_backward(
-    double *lbs, double *ubs, double feasibility_tol, double integer_tol,
-    double improvement_tol, std::set<std::shared_ptr<Var>> &improved_vars) {
-  double xl = operand->get_lb_from_array(lbs);
-  double xu = operand->get_ub_from_array(ubs);
-  double lb = get_lb_from_array(lbs);
-  double ub = get_ub_from_array(ubs);
-
-  double new_xl, new_xu;
-  interval_log(lb, ub, &new_xl, &new_xu);
-
-  if (new_xl > xl)
-    xl = new_xl;
-  if (new_xu < xu)
-    xu = new_xu;
-  operand->set_bounds_in_array(xl, xu, lbs, ubs, feasibility_tol, integer_tol,
-                               improvement_tol, improved_vars);
-}
-
-void LogOperator::propagate_bounds_forward(double *lbs, double *ubs,
-                                           double feasibility_tol,
-                                           double integer_tol) {
-  interval_log(operand->get_lb_from_array(lbs), operand->get_ub_from_array(ubs),
-               &lbs[index], &ubs[index]);
-}
-
-void LogOperator::propagate_bounds_backward(
-    double *lbs, double *ubs, double feasibility_tol, double integer_tol,
-    double improvement_tol, std::set<std::shared_ptr<Var>> &improved_vars) {
-  double xl = operand->get_lb_from_array(lbs);
-  double xu = operand->get_ub_from_array(ubs);
-  double lb = get_lb_from_array(lbs);
-  double ub = get_ub_from_array(ubs);
-
-  double new_xl, new_xu;
-  interval_exp(lb, ub, &new_xl, &new_xu);
-
-  if (new_xl > xl)
-    xl = new_xl;
-  if (new_xu < xu)
-    xu = new_xu;
-  operand->set_bounds_in_array(xl, xu, lbs, ubs, feasibility_tol, integer_tol,
-                               improvement_tol, improved_vars);
-}
-
-void AbsOperator::propagate_bounds_forward(double *lbs, double *ubs,
-                                           double feasibility_tol,
-                                           double integer_tol) {
-  interval_abs(operand->get_lb_from_array(lbs), operand->get_ub_from_array(ubs),
-               &lbs[index], &ubs[index]);
-}
-
-void AbsOperator::propagate_bounds_backward(
-    double *lbs, double *ubs, double feasibility_tol, double integer_tol,
-    double improvement_tol, std::set<std::shared_ptr<Var>> &improved_vars) {
-  double xl = operand->get_lb_from_array(lbs);
-  double xu = operand->get_ub_from_array(ubs);
-  double lb = get_lb_from_array(lbs);
-  double ub = get_ub_from_array(ubs);
-
-  double new_xl, new_xu;
-  _inverse_abs(lb, ub, &new_xl, &new_xu);
-
-  if (new_xl > xl)
-    xl = new_xl;
-  if (new_xu < xu)
-    xu = new_xu;
-  operand->set_bounds_in_array(xl, xu, lbs, ubs, feasibility_tol, integer_tol,
-                               improvement_tol, improved_vars);
-}
-
-void Log10Operator::propagate_bounds_forward(double *lbs, double *ubs,
-                                             double feasibility_tol,
-                                             double integer_tol) {
-  interval_log10(operand->get_lb_from_array(lbs),
-                 operand->get_ub_from_array(ubs), &lbs[index], &ubs[index]);
-}
-
-void Log10Operator::propagate_bounds_backward(
-    double *lbs, double *ubs, double feasibility_tol, double integer_tol,
-    double improvement_tol, std::set<std::shared_ptr<Var>> &improved_vars) {
-  double xl = operand->get_lb_from_array(lbs);
-  double xu = operand->get_ub_from_array(ubs);
-  double lb = get_lb_from_array(lbs);
-  double ub = get_ub_from_array(ubs);
-
-  double new_xl, new_xu;
-  interval_power(10, 10, lb, ub, &new_xl, &new_xu, feasibility_tol);
-
-  if (new_xl > xl)
-    xl = new_xl;
-  if (new_xu < xu)
-    xu = new_xu;
-  operand->set_bounds_in_array(xl, xu, lbs, ubs, feasibility_tol, integer_tol,
-                               improvement_tol, improved_vars);
-}
-
-void SinOperator::propagate_bounds_forward(double *lbs, double *ubs,
-                                           double feasibility_tol,
-                                           double integer_tol) {
-  interval_sin(operand->get_lb_from_array(lbs), operand->get_ub_from_array(ubs),
-               &lbs[index], &ubs[index]);
-}
-
-void SinOperator::propagate_bounds_backward(
-    double *lbs, double *ubs, double feasibility_tol, double integer_tol,
-    double improvement_tol, std::set<std::shared_ptr<Var>> &improved_vars) {
-  double xl = operand->get_lb_from_array(lbs);
-  double xu = operand->get_ub_from_array(ubs);
-  double lb = get_lb_from_array(lbs);
-  double ub = get_ub_from_array(ubs);
-
-  double new_xl, new_xu;
-  interval_asin(lb, ub, xl, xu, &new_xl, &new_xu, feasibility_tol);
-
-  if (new_xl > xl)
-    xl = new_xl;
-  if (new_xu < xu)
-    xu = new_xu;
-  operand->set_bounds_in_array(xl, xu, lbs, ubs, feasibility_tol, integer_tol,
-                               improvement_tol, improved_vars);
-}
-
-void CosOperator::propagate_bounds_forward(double *lbs, double *ubs,
-                                           double feasibility_tol,
-                                           double integer_tol) {
-  interval_cos(operand->get_lb_from_array(lbs), operand->get_ub_from_array(ubs),
-               &lbs[index], &ubs[index]);
-}
-
-void CosOperator::propagate_bounds_backward(
-    double *lbs, double *ubs, double feasibility_tol, double integer_tol,
-    double improvement_tol, std::set<std::shared_ptr<Var>> &improved_vars) {
-  double xl = operand->get_lb_from_array(lbs);
-  double xu = operand->get_ub_from_array(ubs);
-  double lb = get_lb_from_array(lbs);
-  double ub = get_ub_from_array(ubs);
-
-  double new_xl, new_xu;
-  interval_acos(lb, ub, xl, xu, &new_xl, &new_xu, feasibility_tol);
-
-  if (new_xl > xl)
-    xl = new_xl;
-  if (new_xu < xu)
-    xu = new_xu;
-  operand->set_bounds_in_array(xl, xu, lbs, ubs, feasibility_tol, integer_tol,
-                               improvement_tol, improved_vars);
-}
-
-void TanOperator::propagate_bounds_forward(double *lbs, double *ubs,
-                                           double feasibility_tol,
-                                           double integer_tol) {
-  interval_tan(operand->get_lb_from_array(lbs), operand->get_ub_from_array(ubs),
-               &lbs[index], &ubs[index]);
-}
-
-void TanOperator::propagate_bounds_backward(
-    double *lbs, double *ubs, double feasibility_tol, double integer_tol,
-    double improvement_tol, std::set<std::shared_ptr<Var>> &improved_vars) {
-  double xl = operand->get_lb_from_array(lbs);
-  double xu = operand->get_ub_from_array(ubs);
-  double lb = get_lb_from_array(lbs);
-  double ub = get_ub_from_array(ubs);
-
-  double new_xl, new_xu;
-  interval_atan(lb, ub, xl, xu, &new_xl, &new_xu);
-
-  if (new_xl > xl)
-    xl = new_xl;
-  if (new_xu < xu)
-    xu = new_xu;
-  operand->set_bounds_in_array(xl, xu, lbs, ubs, feasibility_tol, integer_tol,
-                               improvement_tol, improved_vars);
-}
-
-void AsinOperator::propagate_bounds_forward(double *lbs, double *ubs,
-                                            double feasibility_tol,
-                                            double integer_tol) {
-  interval_asin(operand->get_lb_from_array(lbs),
-                operand->get_ub_from_array(ubs), -inf, inf, &lbs[index],
-                &ubs[index], feasibility_tol);
-}
-
-void AsinOperator::propagate_bounds_backward(
-    double *lbs, double *ubs, double feasibility_tol, double integer_tol,
-    double improvement_tol, std::set<std::shared_ptr<Var>> &improved_vars) {
-  double xl = operand->get_lb_from_array(lbs);
-  double xu = operand->get_ub_from_array(ubs);
-  double lb = get_lb_from_array(lbs);
-  double ub = get_ub_from_array(ubs);
-
-  double new_xl, new_xu;
-  interval_sin(lb, ub, &new_xl, &new_xu);
-
-  if (new_xl > xl)
-    xl = new_xl;
-  if (new_xu < xu)
-    xu = new_xu;
-  operand->set_bounds_in_array(xl, xu, lbs, ubs, feasibility_tol, integer_tol,
-                               improvement_tol, improved_vars);
-}
-
-void AcosOperator::propagate_bounds_forward(double *lbs, double *ubs,
-                                            double feasibility_tol,
-                                            double integer_tol) {
-  interval_acos(operand->get_lb_from_array(lbs),
-                operand->get_ub_from_array(ubs), -inf, inf, &lbs[index],
-                &ubs[index], feasibility_tol);
-}
-
-void AcosOperator::propagate_bounds_backward(
-    double *lbs, double *ubs, double feasibility_tol, double integer_tol,
-    double improvement_tol, std::set<std::shared_ptr<Var>> &improved_vars) {
-  double xl = operand->get_lb_from_array(lbs);
-  double xu = operand->get_ub_from_array(ubs);
-  double lb = get_lb_from_array(lbs);
-  double ub = get_ub_from_array(ubs);
-
-  double new_xl, new_xu;
-  interval_cos(lb, ub, &new_xl, &new_xu);
-
-  if (new_xl > xl)
-    xl = new_xl;
-  if (new_xu < xu)
-    xu = new_xu;
-  operand->set_bounds_in_array(xl, xu, lbs, ubs, feasibility_tol, integer_tol,
-                               improvement_tol, improved_vars);
-}
-
-void AtanOperator::propagate_bounds_forward(double *lbs, double *ubs,
-                                            double feasibility_tol,
-                                            double integer_tol) {
-  interval_atan(operand->get_lb_from_array(lbs),
-                operand->get_ub_from_array(ubs), -inf, inf, &lbs[index],
-                &ubs[index]);
-}
-
-void AtanOperator::propagate_bounds_backward(
-    double *lbs, double *ubs, double feasibility_tol, double integer_tol,
-    double improvement_tol, std::set<std::shared_ptr<Var>> &improved_vars) {
-  double xl = operand->get_lb_from_array(lbs);
-  double xu = operand->get_ub_from_array(ubs);
-  double lb = get_lb_from_array(lbs);
-  double ub = get_ub_from_array(ubs);
-
-  double new_xl, new_xu;
-  interval_tan(lb, ub, &new_xl, &new_xu);
-
-  if (new_xl > xl)
-    xl = new_xl;
-  if (new_xu < xu)
-    xu = new_xu;
-  operand->set_bounds_in_array(xl, xu, lbs, ubs, feasibility_tol, integer_tol,
-                               improvement_tol, improved_vars);
-}
-
-std::vector<std::shared_ptr<Var>> create_vars(int n_vars) {
-  std::vector<std::shared_ptr<Var>> res;
-  for (int i = 0; i < n_vars; ++i) {
-    res.push_back(std::make_shared<Var>());
-  }
-  return res;
-}
-
-std::vector<std::shared_ptr<Param>> create_params(int n_params) {
-  std::vector<std::shared_ptr<Param>> res;
-  for (int i = 0; i < n_params; ++i) {
-    res.push_back(std::make_shared<Param>());
-  }
-  return res;
-}
-
-std::vector<std::shared_ptr<Constant>> create_constants(int n_constants) {
-  std::vector<std::shared_ptr<Constant>> res;
-  for (int i = 0; i < n_constants; ++i) {
-    res.push_back(std::make_shared<Constant>());
-  }
-  return res;
-}
-
-std::shared_ptr<Node>
-appsi_operator_from_pyomo_expr(py::handle expr, py::handle var_map,
-                               py::handle param_map,
-                               PyomoExprTypes &expr_types) {
-  std::shared_ptr<Node> res;
-  ExprType tmp_type =
-      expr_types.expr_type_map[py::type::of(expr)].cast<ExprType>();
-
-  switch (tmp_type) {
-  case py_float: {
-    res = std::make_shared<Constant>(expr.cast<double>());
-    break;
-  }
-  case var: {
-    res = var_map[expr_types.id(expr)].cast<std::shared_ptr<Node>>();
-    break;
-  }
-  case param: {
-    res = param_map[expr_types.id(expr)].cast<std::shared_ptr<Node>>();
-    break;
-  }
-  case product: {
-    res = std::make_shared<MultiplyOperator>();
-    break;
-  }
-  case sum: {
-    res = std::make_shared<SumOperator>(expr.attr("nargs")().cast<int>());
-    break;
-  }
-  case negation: {
-    res = std::make_shared<NegationOperator>();
-    break;
-  }
-  case external_func: {
-    res = std::make_shared<ExternalOperator>(expr.attr("nargs")().cast<int>());
-    std::shared_ptr<ExternalOperator> oper =
-        std::dynamic_pointer_cast<ExternalOperator>(res);
-    oper->function_name =
-        expr.attr("_fcn").attr("_function").cast<std::string>();
-    break;
-  }
-  case power: {
-    res = std::make_shared<PowerOperator>();
-    break;
-  }
-  case division: {
-    res = std::make_shared<DivideOperator>();
-    break;
-  }
-  case unary_func: {
-    std::string function_name = expr.attr("getname")().cast<std::string>();
-    if (function_name == "exp")
-      res = std::make_shared<ExpOperator>();
-    else if (function_name == "log")
-      res = std::make_shared<LogOperator>();
-    else if (function_name == "log10")
-      res = std::make_shared<Log10Operator>();
-    else if (function_name == "sin")
-      res = std::make_shared<SinOperator>();
-    else if (function_name == "cos")
-      res = std::make_shared<CosOperator>();
-    else if (function_name == "tan")
-      res = std::make_shared<TanOperator>();
-    else if (function_name == "asin")
-      res = std::make_shared<AsinOperator>();
-    else if (function_name == "acos")
-      res = std::make_shared<AcosOperator>();
-    else if (function_name == "atan")
-      res = std::make_shared<AtanOperator>();
-    else if (function_name == "sqrt")
-      res = std::make_shared<SqrtOperator>();
-    else
-      throw py::value_error("Unrecognized expression type: " + function_name);
-    break;
-  }
-  case linear: {
-    res = std::make_shared<LinearOperator>(
-        expr_types.len(expr.attr("linear_vars")).cast<int>());
-    break;
-  }
-  case named_expr: {
-    res = appsi_operator_from_pyomo_expr(expr.attr("expr"), var_map, param_map,
-                                         expr_types);
-    break;
-  }
-  case numeric_constant: {
-    res = std::make_shared<Constant>(expr.attr("value").cast<double>());
-    break;
-  }
-  case pyomo_unit: {
-    res = std::make_shared<Constant>(1.0);
-    break;
-  }
-  case unary_abs: {
-    res = std::make_shared<AbsOperator>();
-    break;
-  }
-  default: {
-    throw py::value_error("Unrecognized expression type: " +
-                          expr_types.builtins.attr("str")(py::type::of(expr))
-                              .cast<std::string>());
-    break;
-  }
-  }
-  return res;
-}
-
-void prep_for_repn_helper(py::handle expr, py::handle named_exprs,
-                          py::handle variables, py::handle fixed_vars,
-                          py::handle external_funcs,
-                          PyomoExprTypes &expr_types) {
-  ExprType tmp_type =
-      expr_types.expr_type_map[py::type::of(expr)].cast<ExprType>();
-
-  switch (tmp_type) {
-  case py_float: {
-    break;
-  }
-  case var: {
-    variables[expr_types.id(expr)] = expr;
-    if (expr.attr("fixed").cast<bool>()) {
-      fixed_vars[expr_types.id(expr)] = expr;
-    }
-    break;
-  }
-  case param: {
-    break;
-  }
-  case product: {
-    py::tuple args = expr.attr("_args_");
-    for (py::handle arg : args) {
-      prep_for_repn_helper(arg, named_exprs, variables, fixed_vars,
-                           external_funcs, expr_types);
-    }
-    break;
-  }
-  case sum: {
-    py::tuple args = expr.attr("args");
-    for (py::handle arg : args) {
-      prep_for_repn_helper(arg, named_exprs, variables, fixed_vars,
-                           external_funcs, expr_types);
-    }
-    break;
-  }
-  case negation: {
-    py::tuple args = expr.attr("_args_");
-    for (py::handle arg : args) {
-      prep_for_repn_helper(arg, named_exprs, variables, fixed_vars,
-                           external_funcs, expr_types);
-    }
-    break;
-  }
-  case external_func: {
-    external_funcs[expr_types.id(expr)] = expr;
-    py::tuple args = expr.attr("args");
-    for (py::handle arg : args) {
-      prep_for_repn_helper(arg, named_exprs, variables, fixed_vars,
-                           external_funcs, expr_types);
-    }
-    break;
-  }
-  case power: {
-    py::tuple args = expr.attr("_args_");
-    for (py::handle arg : args) {
-      prep_for_repn_helper(arg, named_exprs, variables, fixed_vars,
-                           external_funcs, expr_types);
-    }
-    break;
-  }
-  case division: {
-    py::tuple args = expr.attr("_args_");
-    for (py::handle arg : args) {
-      prep_for_repn_helper(arg, named_exprs, variables, fixed_vars,
-                           external_funcs, expr_types);
-    }
-    break;
-  }
-  case unary_func: {
-    py::tuple args = expr.attr("_args_");
-    for (py::handle arg : args) {
-      prep_for_repn_helper(arg, named_exprs, variables, fixed_vars,
-                           external_funcs, expr_types);
-    }
-    break;
-  }
-  case linear: {
-    py::list linear_vars = expr.attr("linear_vars");
-    py::list linear_coefs = expr.attr("linear_coefs");
-    for (py::handle arg : linear_vars) {
-      prep_for_repn_helper(arg, named_exprs, variables, fixed_vars,
-                           external_funcs, expr_types);
-    }
-    for (py::handle arg : linear_coefs) {
-      prep_for_repn_helper(arg, named_exprs, variables, fixed_vars,
-                           external_funcs, expr_types);
-    }
-    prep_for_repn_helper(expr.attr("constant"), named_exprs, variables,
-                         fixed_vars, external_funcs, expr_types);
-    break;
-  }
-  case named_expr: {
-    named_exprs[expr_types.id(expr)] = expr;
-    prep_for_repn_helper(expr.attr("expr"), named_exprs, variables, fixed_vars,
-                         external_funcs, expr_types);
-    break;
-  }
-  case numeric_constant: {
-    break;
-  }
-  case pyomo_unit: {
-    break;
-  }
-  case unary_abs: {
-    py::tuple args = expr.attr("_args_");
-    for (py::handle arg : args) {
-      prep_for_repn_helper(arg, named_exprs, variables, fixed_vars,
-                           external_funcs, expr_types);
-    }
-    break;
-  }
-  default: {
-    if (expr_types.builtins.attr("hasattr")(expr, "is_constant").cast<bool>()) {
-      if (expr.attr("is_constant")().cast<bool>())
-        break;
-    }
-    throw py::value_error("Unrecognized expression type: " +
-                          expr_types.builtins.attr("str")(py::type::of(expr))
-                              .cast<std::string>());
-    break;
-  }
-  }
-}
-
-py::tuple prep_for_repn(py::handle expr, PyomoExprTypes &expr_types) {
-  py::dict named_exprs;
-  py::dict variables;
-  py::dict fixed_vars;
-  py::dict external_funcs;
-
-  prep_for_repn_helper(expr, named_exprs, variables, fixed_vars, external_funcs,
-                       expr_types);
-
-  py::list named_expr_list = named_exprs.attr("values")();
-  py::list variable_list = variables.attr("values")();
-  py::list fixed_var_list = fixed_vars.attr("values")();
-  py::list external_func_list = external_funcs.attr("values")();
-
-  py::tuple res = py::make_tuple(named_expr_list, variable_list, fixed_var_list,
-                                 external_func_list);
-  return res;
-}
-
-int build_expression_tree(py::handle pyomo_expr,
-                          std::shared_ptr<Node> appsi_expr, py::handle var_map,
-                          py::handle param_map, PyomoExprTypes &expr_types) {
-  int num_nodes = 0;
-
-<<<<<<< HEAD
-  ExprType tmp_type =
-      expr_types.expr_type_map[py::type::of(pyomo_expr)].cast<ExprType>();
-  if (tmp_type == named_expr) {
-    num_nodes += build_expression_tree(pyomo_expr.attr("expr"), appsi_expr,
-                                       var_map, param_map, expr_types);
-  } else if (appsi_expr->is_leaf()) {
-=======
-  if (expr_types.expr_type_map[py::type::of(pyomo_expr)].cast<ExprType>() ==
-      named_expr)
-    pyomo_expr = pyomo_expr.attr("expr");
-
-  if (appsi_expr->is_leaf()) {
->>>>>>> 438531b1
-    ;
-  } else if (appsi_expr->is_binary_operator()) {
-    num_nodes += 1;
-    std::shared_ptr<BinaryOperator> oper =
-        std::dynamic_pointer_cast<BinaryOperator>(appsi_expr);
-    py::list pyomo_args = pyomo_expr.attr("args");
-    oper->operand1 = appsi_operator_from_pyomo_expr(pyomo_args[0], var_map,
-                                                    param_map, expr_types);
-    oper->operand2 = appsi_operator_from_pyomo_expr(pyomo_args[1], var_map,
-                                                    param_map, expr_types);
-    num_nodes += build_expression_tree(pyomo_args[0], oper->operand1, var_map,
-                                       param_map, expr_types);
-    num_nodes += build_expression_tree(pyomo_args[1], oper->operand2, var_map,
-                                       param_map, expr_types);
-  } else if (appsi_expr->is_unary_operator()) {
-    num_nodes += 1;
-    std::shared_ptr<UnaryOperator> oper =
-        std::dynamic_pointer_cast<UnaryOperator>(appsi_expr);
-    py::list pyomo_args = pyomo_expr.attr("args");
-    oper->operand = appsi_operator_from_pyomo_expr(pyomo_args[0], var_map,
-                                                   param_map, expr_types);
-    num_nodes += build_expression_tree(pyomo_args[0], oper->operand, var_map,
-                                       param_map, expr_types);
-  } else if (appsi_expr->is_sum_operator()) {
-    num_nodes += 1;
-    std::shared_ptr<SumOperator> oper =
-        std::dynamic_pointer_cast<SumOperator>(appsi_expr);
-    py::list pyomo_args = pyomo_expr.attr("args");
-    for (unsigned int arg_ndx = 0; arg_ndx < oper->nargs; ++arg_ndx) {
-      oper->operands[arg_ndx] = appsi_operator_from_pyomo_expr(
-          pyomo_args[arg_ndx], var_map, param_map, expr_types);
-      num_nodes +=
-          build_expression_tree(pyomo_args[arg_ndx], oper->operands[arg_ndx],
-                                var_map, param_map, expr_types);
-    }
-  } else if (appsi_expr->is_linear_operator()) {
-    num_nodes += 1;
-    std::shared_ptr<LinearOperator> oper =
-        std::dynamic_pointer_cast<LinearOperator>(appsi_expr);
-    oper->constant = appsi_expr_from_pyomo_expr(pyomo_expr.attr("constant"),
-                                                var_map, param_map, expr_types);
-    py::list pyomo_vars = pyomo_expr.attr("linear_vars");
-    py::list pyomo_coefs = pyomo_expr.attr("linear_coefs");
-    for (unsigned int arg_ndx = 0; arg_ndx < oper->nterms; ++arg_ndx) {
-      oper->variables[arg_ndx] = var_map[expr_types.id(pyomo_vars[arg_ndx])]
-                                     .cast<std::shared_ptr<Var>>();
-      oper->coefficients[arg_ndx] = appsi_expr_from_pyomo_expr(
-          pyomo_coefs[arg_ndx], var_map, param_map, expr_types);
-    }
-  } else if (appsi_expr->is_external_operator()) {
-    num_nodes += 1;
-    std::shared_ptr<ExternalOperator> oper =
-        std::dynamic_pointer_cast<ExternalOperator>(appsi_expr);
-    py::list pyomo_args = pyomo_expr.attr("args");
-    for (unsigned int arg_ndx = 0; arg_ndx < oper->nargs; ++arg_ndx) {
-      oper->operands[arg_ndx] = appsi_operator_from_pyomo_expr(
-          pyomo_args[arg_ndx], var_map, param_map, expr_types);
-      num_nodes +=
-          build_expression_tree(pyomo_args[arg_ndx], oper->operands[arg_ndx],
-                                var_map, param_map, expr_types);
-    }
-  } else {
-    throw py::value_error(
-        "Unrecognized expression type: " +
-        expr_types.builtins.attr("str")(py::type::of(pyomo_expr))
-            .cast<std::string>());
-  }
-  return num_nodes;
-}
-
-std::shared_ptr<ExpressionBase>
-appsi_expr_from_pyomo_expr(py::handle expr, py::handle var_map,
-                           py::handle param_map, PyomoExprTypes &expr_types) {
-  std::shared_ptr<Node> node =
-      appsi_operator_from_pyomo_expr(expr, var_map, param_map, expr_types);
-  int num_nodes =
-      build_expression_tree(expr, node, var_map, param_map, expr_types);
-  if (num_nodes == 0) {
-    return std::dynamic_pointer_cast<ExpressionBase>(node);
-  } else {
-    std::shared_ptr<Expression> res = std::make_shared<Expression>(num_nodes);
-    node->fill_expression(res->operators, num_nodes);
-    return res;
-  }
-}
-
-std::vector<std::shared_ptr<ExpressionBase>>
-appsi_exprs_from_pyomo_exprs(py::list expr_list, py::dict var_map,
-                             py::dict param_map) {
-  PyomoExprTypes expr_types = PyomoExprTypes();
-  int num_exprs = expr_types.builtins.attr("len")(expr_list).cast<int>();
-  std::vector<std::shared_ptr<ExpressionBase>> res(num_exprs);
-
-  int ndx = 0;
-  for (py::handle expr : expr_list) {
-    res[ndx] = appsi_expr_from_pyomo_expr(expr, var_map, param_map, expr_types);
-    ndx += 1;
-  }
-  return res;
-}
-
-void process_pyomo_vars(PyomoExprTypes &expr_types, py::list pyomo_vars,
-                        py::dict var_map, py::dict param_map,
-                        py::dict var_attrs, py::dict rev_var_map,
-                        py::bool_ _set_name, py::handle symbol_map,
-                        py::handle labeler, py::bool_ _update) {
-  py::tuple v_attrs;
-  std::shared_ptr<Var> cv;
-  py::handle v_lb;
-  py::handle v_ub;
-  py::handle v_val;
-  py::tuple domain_interval;
-  py::handle interval_lb;
-  py::handle interval_ub;
-  py::handle interval_step;
-  bool v_fixed;
-  bool set_name = _set_name.cast<bool>();
-  bool update = _update.cast<bool>();
-  double domain_step;
-
-  for (py::handle v : pyomo_vars) {
-    v_attrs = var_attrs[expr_types.id(v)];
-    v_lb = v_attrs[1];
-    v_ub = v_attrs[2];
-    v_fixed = v_attrs[3].cast<bool>();
-    domain_interval = v_attrs[4];
-    v_val = v_attrs[5];
-
-    interval_lb = domain_interval[0];
-    interval_ub = domain_interval[1];
-    interval_step = domain_interval[2];
-    domain_step = interval_step.cast<double>();
-
-    if (update) {
-      cv = var_map[expr_types.id(v)].cast<std::shared_ptr<Var>>();
-    } else {
-      cv = std::make_shared<Var>();
-    }
-
-    if (!(v_lb.is(py::none()))) {
-      cv->lb = appsi_expr_from_pyomo_expr(v_lb, var_map, param_map, expr_types);
-    } else {
-      cv->lb = std::make_shared<Constant>(-inf);
-    }
-    if (!(v_ub.is(py::none()))) {
-      cv->ub = appsi_expr_from_pyomo_expr(v_ub, var_map, param_map, expr_types);
-    } else {
-      cv->ub = std::make_shared<Constant>(inf);
-    }
-
-    if (!(v_val.is(py::none()))) {
-      cv->value = v_val.cast<double>();
-    }
-
-    if (v_fixed) {
-      cv->fixed = true;
-    } else {
-      cv->fixed = false;
-    }
-
-    if (set_name && !update) {
-      cv->name = symbol_map.attr("getSymbol")(v, labeler).cast<std::string>();
-    }
-
-    if (interval_lb.is(py::none()))
-      cv->domain_lb = -inf;
-    else
-      cv->domain_lb = interval_lb.cast<double>();
-    if (interval_ub.is(py::none()))
-      cv->domain_ub = inf;
-    else
-      cv->domain_ub = interval_ub.cast<double>();
-    if (domain_step == 0)
-      cv->domain = continuous;
-    else if (domain_step == 1) {
-      if ((cv->domain_lb == 0) && (cv->domain_ub == 1))
-        cv->domain = binary;
-      else
-        cv->domain = integers;
-    } else
-      throw py::value_error("Unrecognized domain step");
-
-    if (!update) {
-      var_map[expr_types.id(v)] = py::cast(cv);
-      rev_var_map[py::cast(cv)] = v;
-    }
-  }
-}
+#include "expression.hpp"
+
+bool Leaf::is_leaf() { return true; }
+
+bool Var::is_variable_type() { return true; }
+
+bool Param::is_param_type() { return true; }
+
+bool Constant::is_constant_type() { return true; }
+
+bool Expression::is_expression_type() { return true; }
+
+double Leaf::evaluate() { return value; }
+
+double Var::get_lb() {
+  if (fixed)
+    return value;
+  else
+    return std::max(lb->evaluate(), domain_lb);
+}
+
+double Var::get_ub() {
+  if (fixed)
+    return value;
+  else
+    return std::min(ub->evaluate(), domain_ub);
+}
+
+Domain Var::get_domain() { return domain; }
+
+bool Operator::is_operator_type() { return true; }
+
+std::vector<std::shared_ptr<Operator>> Expression::get_operators() {
+  std::vector<std::shared_ptr<Operator>> res(n_operators);
+  for (unsigned int i = 0; i < n_operators; ++i) {
+    res[i] = operators[i];
+  }
+  return res;
+}
+
+double Leaf::get_value_from_array(double *val_array) { return value; }
+
+double Expression::get_value_from_array(double *val_array) {
+  return val_array[n_operators - 1];
+}
+
+double Operator::get_value_from_array(double *val_array) {
+  return val_array[index];
+}
+
+void MultiplyOperator::evaluate(double *values) {
+  values[index] = operand1->get_value_from_array(values) *
+                  operand2->get_value_from_array(values);
+}
+
+void ExternalOperator::evaluate(double *values) {
+  // It would be nice to implement this, but it will take some more work.
+  // This would require dynamic linking to the external function.
+  throw std::runtime_error("cannot evaluate ExternalOperator yet");
+}
+
+void LinearOperator::evaluate(double *values) {
+  values[index] = constant->evaluate();
+  for (unsigned int i = 0; i < nterms; ++i) {
+    values[index] += coefficients[i]->evaluate() * variables[i]->evaluate();
+  }
+}
+
+void SumOperator::evaluate(double *values) {
+  values[index] = 0.0;
+  for (unsigned int i = 0; i < nargs; ++i) {
+    values[index] += operands[i]->get_value_from_array(values);
+  }
+}
+
+void DivideOperator::evaluate(double *values) {
+  values[index] = operand1->get_value_from_array(values) /
+                  operand2->get_value_from_array(values);
+}
+
+void PowerOperator::evaluate(double *values) {
+  values[index] = std::pow(operand1->get_value_from_array(values),
+                           operand2->get_value_from_array(values));
+}
+
+void NegationOperator::evaluate(double *values) {
+  values[index] = -operand->get_value_from_array(values);
+}
+
+void ExpOperator::evaluate(double *values) {
+  values[index] = std::exp(operand->get_value_from_array(values));
+}
+
+void LogOperator::evaluate(double *values) {
+  values[index] = std::log(operand->get_value_from_array(values));
+}
+
+void AbsOperator::evaluate(double *values) {
+  values[index] = std::fabs(operand->get_value_from_array(values));
+}
+
+void SqrtOperator::evaluate(double *values) {
+  values[index] = std::pow(operand->get_value_from_array(values), 0.5);
+}
+
+void Log10Operator::evaluate(double *values) {
+  values[index] = std::log10(operand->get_value_from_array(values));
+}
+
+void SinOperator::evaluate(double *values) {
+  values[index] = std::sin(operand->get_value_from_array(values));
+}
+
+void CosOperator::evaluate(double *values) {
+  values[index] = std::cos(operand->get_value_from_array(values));
+}
+
+void TanOperator::evaluate(double *values) {
+  values[index] = std::tan(operand->get_value_from_array(values));
+}
+
+void AsinOperator::evaluate(double *values) {
+  values[index] = std::asin(operand->get_value_from_array(values));
+}
+
+void AcosOperator::evaluate(double *values) {
+  values[index] = std::acos(operand->get_value_from_array(values));
+}
+
+void AtanOperator::evaluate(double *values) {
+  values[index] = std::atan(operand->get_value_from_array(values));
+}
+
+double Expression::evaluate() {
+  double *values = new double[n_operators];
+  for (unsigned int i = 0; i < n_operators; ++i) {
+    operators[i]->index = i;
+    operators[i]->evaluate(values);
+  }
+  double res = get_value_from_array(values);
+  delete[] values;
+  return res;
+}
+
+void UnaryOperator::identify_variables(
+    std::set<std::shared_ptr<Node>> &var_set,
+    std::shared_ptr<std::vector<std::shared_ptr<Var>>> var_vec) {
+  if (operand->is_variable_type()) {
+    if (var_set.count(operand) == 0) {
+      var_vec->push_back(std::dynamic_pointer_cast<Var>(operand));
+      var_set.insert(operand);
+    }
+  }
+}
+
+void BinaryOperator::identify_variables(
+    std::set<std::shared_ptr<Node>> &var_set,
+    std::shared_ptr<std::vector<std::shared_ptr<Var>>> var_vec) {
+  if (operand1->is_variable_type()) {
+    if (var_set.count(operand1) == 0) {
+      var_vec->push_back(std::dynamic_pointer_cast<Var>(operand1));
+      var_set.insert(operand1);
+    }
+  }
+  if (operand2->is_variable_type()) {
+    if (var_set.count(operand2) == 0) {
+      var_vec->push_back(std::dynamic_pointer_cast<Var>(operand2));
+      var_set.insert(operand2);
+    }
+  }
+}
+
+void ExternalOperator::identify_variables(
+    std::set<std::shared_ptr<Node>> &var_set,
+    std::shared_ptr<std::vector<std::shared_ptr<Var>>> var_vec) {
+  for (unsigned int i = 0; i < nargs; ++i) {
+    if (operands[i]->is_variable_type()) {
+      if (var_set.count(operands[i]) == 0) {
+        var_vec->push_back(std::dynamic_pointer_cast<Var>(operands[i]));
+        var_set.insert(operands[i]);
+      }
+    }
+  }
+}
+
+void LinearOperator::identify_variables(
+    std::set<std::shared_ptr<Node>> &var_set,
+    std::shared_ptr<std::vector<std::shared_ptr<Var>>> var_vec) {
+  for (unsigned int i = 0; i < nterms; ++i) {
+    if (var_set.count(variables[i]) == 0) {
+      var_vec->push_back(std::dynamic_pointer_cast<Var>(variables[i]));
+      var_set.insert(variables[i]);
+    }
+  }
+}
+
+void SumOperator::identify_variables(
+    std::set<std::shared_ptr<Node>> &var_set,
+    std::shared_ptr<std::vector<std::shared_ptr<Var>>> var_vec) {
+  for (unsigned int i = 0; i < nargs; ++i) {
+    if (operands[i]->is_variable_type()) {
+      if (var_set.count(operands[i]) == 0) {
+        var_vec->push_back(std::dynamic_pointer_cast<Var>(operands[i]));
+        var_set.insert(operands[i]);
+      }
+    }
+  }
+}
+
+std::shared_ptr<std::vector<std::shared_ptr<Var>>>
+Expression::identify_variables() {
+  std::set<std::shared_ptr<Node>> var_set;
+  std::shared_ptr<std::vector<std::shared_ptr<Var>>> res =
+      std::make_shared<std::vector<std::shared_ptr<Var>>>(var_set.size());
+  for (unsigned int i = 0; i < n_operators; ++i) {
+    operators[i]->identify_variables(var_set, res);
+  }
+  return res;
+}
+
+std::shared_ptr<std::vector<std::shared_ptr<Var>>> Var::identify_variables() {
+  std::shared_ptr<std::vector<std::shared_ptr<Var>>> res =
+      std::make_shared<std::vector<std::shared_ptr<Var>>>();
+  res->push_back(shared_from_this());
+  return res;
+}
+
+std::shared_ptr<std::vector<std::shared_ptr<Var>>>
+Constant::identify_variables() {
+  std::shared_ptr<std::vector<std::shared_ptr<Var>>> res =
+      std::make_shared<std::vector<std::shared_ptr<Var>>>();
+  return res;
+}
+
+std::shared_ptr<std::vector<std::shared_ptr<Var>>> Param::identify_variables() {
+  std::shared_ptr<std::vector<std::shared_ptr<Var>>> res =
+      std::make_shared<std::vector<std::shared_ptr<Var>>>();
+  return res;
+}
+
+std::shared_ptr<std::vector<std::shared_ptr<ExternalOperator>>>
+Expression::identify_external_operators() {
+  std::set<std::shared_ptr<Node>> external_set;
+  for (unsigned int i = 0; i < n_operators; ++i) {
+    if (operators[i]->is_external_operator()) {
+      external_set.insert(operators[i]);
+    }
+  }
+  std::shared_ptr<std::vector<std::shared_ptr<ExternalOperator>>> res =
+      std::make_shared<std::vector<std::shared_ptr<ExternalOperator>>>(
+          external_set.size());
+  int ndx = 0;
+  for (std::shared_ptr<Node> n : external_set) {
+    (*res)[ndx] = std::dynamic_pointer_cast<ExternalOperator>(n);
+    ndx += 1;
+  }
+  return res;
+}
+
+std::shared_ptr<std::vector<std::shared_ptr<ExternalOperator>>>
+Var::identify_external_operators() {
+  std::shared_ptr<std::vector<std::shared_ptr<ExternalOperator>>> res =
+      std::make_shared<std::vector<std::shared_ptr<ExternalOperator>>>();
+  return res;
+}
+
+std::shared_ptr<std::vector<std::shared_ptr<ExternalOperator>>>
+Constant::identify_external_operators() {
+  std::shared_ptr<std::vector<std::shared_ptr<ExternalOperator>>> res =
+      std::make_shared<std::vector<std::shared_ptr<ExternalOperator>>>();
+  return res;
+}
+
+std::shared_ptr<std::vector<std::shared_ptr<ExternalOperator>>>
+Param::identify_external_operators() {
+  std::shared_ptr<std::vector<std::shared_ptr<ExternalOperator>>> res =
+      std::make_shared<std::vector<std::shared_ptr<ExternalOperator>>>();
+  return res;
+}
+
+int Var::get_degree_from_array(int *degree_array) { return 1; }
+
+int Param::get_degree_from_array(int *degree_array) { return 0; }
+
+int Constant::get_degree_from_array(int *degree_array) { return 0; }
+
+int Expression::get_degree_from_array(int *degree_array) {
+  return degree_array[n_operators - 1];
+}
+
+int Operator::get_degree_from_array(int *degree_array) {
+  return degree_array[index];
+}
+
+void LinearOperator::propagate_degree_forward(int *degrees, double *values) {
+  degrees[index] = 1;
+}
+
+void SumOperator::propagate_degree_forward(int *degrees, double *values) {
+  int deg = 0;
+  int _deg;
+  for (unsigned int i = 0; i < nargs; ++i) {
+    _deg = operands[i]->get_degree_from_array(degrees);
+    if (_deg > deg) {
+      deg = _deg;
+    }
+  }
+  degrees[index] = deg;
+}
+
+void MultiplyOperator::propagate_degree_forward(int *degrees, double *values) {
+  degrees[index] = operand1->get_degree_from_array(degrees) +
+                   operand2->get_degree_from_array(degrees);
+}
+
+void ExternalOperator::propagate_degree_forward(int *degrees, double *values) {
+  // External functions are always considered nonlinear
+  // Anything larger than 2 is nonlinear
+  degrees[index] = 3;
+}
+
+void DivideOperator::propagate_degree_forward(int *degrees, double *values) {
+  // anything larger than 2 is nonlinear
+  degrees[index] = std::max(operand1->get_degree_from_array(degrees),
+                            3 * (operand2->get_degree_from_array(degrees)));
+}
+
+void PowerOperator::propagate_degree_forward(int *degrees, double *values) {
+  if (operand2->get_degree_from_array(degrees) != 0) {
+    degrees[index] = 3;
+  } else {
+    double val2 = operand2->get_value_from_array(values);
+    double intpart;
+    if (std::modf(val2, &intpart) == 0.0) {
+      degrees[index] = operand1->get_degree_from_array(degrees) * (int)val2;
+    } else {
+      degrees[index] = 3;
+    }
+  }
+}
+
+void NegationOperator::propagate_degree_forward(int *degrees, double *values) {
+  degrees[index] = operand->get_degree_from_array(degrees);
+}
+
+void UnaryOperator::propagate_degree_forward(int *degrees, double *values) {
+  if (operand->get_degree_from_array(degrees) == 0) {
+    degrees[index] = 0;
+  } else {
+    degrees[index] = 3;
+  }
+}
+
+std::string Var::__str__() { return name; }
+
+std::string Param::__str__() { return name; }
+
+std::string Constant::__str__() { return std::to_string(value); }
+
+std::string Expression::__str__() {
+  std::string *string_array = new std::string[n_operators];
+  std::shared_ptr<Operator> oper;
+  for (unsigned int i = 0; i < n_operators; ++i) {
+    oper = operators[i];
+    oper->index = i;
+    oper->print(string_array);
+  }
+  std::string res = string_array[n_operators - 1];
+  delete[] string_array;
+  return res;
+}
+
+std::string Leaf::get_string_from_array(std::string *string_array) {
+  return __str__();
+}
+
+std::string Expression::get_string_from_array(std::string *string_array) {
+  return string_array[n_operators - 1];
+}
+
+std::string Operator::get_string_from_array(std::string *string_array) {
+  return string_array[index];
+}
+
+void MultiplyOperator::print(std::string *string_array) {
+  string_array[index] =
+      ("(" + operand1->get_string_from_array(string_array) + "*" +
+       operand2->get_string_from_array(string_array) + ")");
+}
+
+void ExternalOperator::print(std::string *string_array) {
+  std::string res = function_name + "(";
+  for (unsigned int i = 0; i < (nargs - 1); ++i) {
+    res += operands[i]->get_string_from_array(string_array);
+    res += ", ";
+  }
+  res += operands[nargs - 1]->get_string_from_array(string_array);
+  res += ")";
+  string_array[index] = res;
+}
+
+void DivideOperator::print(std::string *string_array) {
+  string_array[index] =
+      ("(" + operand1->get_string_from_array(string_array) + "/" +
+       operand2->get_string_from_array(string_array) + ")");
+}
+
+void PowerOperator::print(std::string *string_array) {
+  string_array[index] =
+      ("(" + operand1->get_string_from_array(string_array) + "**" +
+       operand2->get_string_from_array(string_array) + ")");
+}
+
+void NegationOperator::print(std::string *string_array) {
+  string_array[index] =
+      ("(-" + operand->get_string_from_array(string_array) + ")");
+}
+
+void ExpOperator::print(std::string *string_array) {
+  string_array[index] =
+      ("exp(" + operand->get_string_from_array(string_array) + ")");
+}
+
+void LogOperator::print(std::string *string_array) {
+  string_array[index] =
+      ("log(" + operand->get_string_from_array(string_array) + ")");
+}
+
+void AbsOperator::print(std::string *string_array) {
+  string_array[index] =
+      ("abs(" + operand->get_string_from_array(string_array) + ")");
+}
+
+void SqrtOperator::print(std::string *string_array) {
+  string_array[index] =
+      ("sqrt(" + operand->get_string_from_array(string_array) + ")");
+}
+
+void Log10Operator::print(std::string *string_array) {
+  string_array[index] =
+      ("log10(" + operand->get_string_from_array(string_array) + ")");
+}
+
+void SinOperator::print(std::string *string_array) {
+  string_array[index] =
+      ("sin(" + operand->get_string_from_array(string_array) + ")");
+}
+
+void CosOperator::print(std::string *string_array) {
+  string_array[index] =
+      ("cos(" + operand->get_string_from_array(string_array) + ")");
+}
+
+void TanOperator::print(std::string *string_array) {
+  string_array[index] =
+      ("tan(" + operand->get_string_from_array(string_array) + ")");
+}
+
+void AsinOperator::print(std::string *string_array) {
+  string_array[index] =
+      ("asin(" + operand->get_string_from_array(string_array) + ")");
+}
+
+void AcosOperator::print(std::string *string_array) {
+  string_array[index] =
+      ("acos(" + operand->get_string_from_array(string_array) + ")");
+}
+
+void AtanOperator::print(std::string *string_array) {
+  string_array[index] =
+      ("atan(" + operand->get_string_from_array(string_array) + ")");
+}
+
+void LinearOperator::print(std::string *string_array) {
+  std::string res = "(" + constant->__str__();
+  for (unsigned int i = 0; i < nterms; ++i) {
+    res += " + " + coefficients[i]->__str__() + "*" + variables[i]->__str__();
+  }
+  res += ")";
+  string_array[index] = res;
+}
+
+void SumOperator::print(std::string *string_array) {
+  std::string res = "(" + operands[0]->get_string_from_array(string_array);
+  for (unsigned int i = 1; i < nargs; ++i) {
+    res += " + " + operands[i]->get_string_from_array(string_array);
+  }
+  res += ")";
+  string_array[index] = res;
+}
+
+std::shared_ptr<std::vector<std::shared_ptr<Node>>>
+Leaf::get_prefix_notation() {
+  std::shared_ptr<std::vector<std::shared_ptr<Node>>> res =
+      std::make_shared<std::vector<std::shared_ptr<Node>>>();
+  res->push_back(shared_from_this());
+  return res;
+}
+
+std::shared_ptr<std::vector<std::shared_ptr<Node>>>
+Expression::get_prefix_notation() {
+  std::shared_ptr<std::vector<std::shared_ptr<Node>>> res =
+      std::make_shared<std::vector<std::shared_ptr<Node>>>();
+  std::shared_ptr<std::vector<std::shared_ptr<Node>>> stack =
+      std::make_shared<std::vector<std::shared_ptr<Node>>>();
+  std::shared_ptr<Node> node;
+  stack->push_back(operators[n_operators - 1]);
+  while (stack->size() > 0) {
+    node = stack->back();
+    stack->pop_back();
+    res->push_back(node);
+    node->fill_prefix_notation_stack(stack);
+  }
+
+  return res;
+}
+
+void BinaryOperator::fill_prefix_notation_stack(
+    std::shared_ptr<std::vector<std::shared_ptr<Node>>> stack) {
+  stack->push_back(operand2);
+  stack->push_back(operand1);
+}
+
+void UnaryOperator::fill_prefix_notation_stack(
+    std::shared_ptr<std::vector<std::shared_ptr<Node>>> stack) {
+  stack->push_back(operand);
+}
+
+void SumOperator::fill_prefix_notation_stack(
+    std::shared_ptr<std::vector<std::shared_ptr<Node>>> stack) {
+  int ndx = nargs - 1;
+  while (ndx >= 0) {
+    stack->push_back(operands[ndx]);
+    ndx -= 1;
+  }
+}
+
+void LinearOperator::fill_prefix_notation_stack(
+    std::shared_ptr<std::vector<std::shared_ptr<Node>>> stack) {
+  ; // This is treated as a leaf in this context; write_nl_string will take care
+    // of it
+}
+
+void ExternalOperator::fill_prefix_notation_stack(
+    std::shared_ptr<std::vector<std::shared_ptr<Node>>> stack) {
+  int i = nargs - 1;
+  while (i >= 0) {
+    stack->push_back(operands[i]);
+    i -= 1;
+  }
+}
+
+void Var::write_nl_string(std::ofstream &f) { f << "v" << index << "\n"; }
+
+void Param::write_nl_string(std::ofstream &f) { f << "n" << value << "\n"; }
+
+void Constant::write_nl_string(std::ofstream &f) { f << "n" << value << "\n"; }
+
+void Expression::write_nl_string(std::ofstream &f) {
+  std::shared_ptr<std::vector<std::shared_ptr<Node>>> prefix_notation =
+      get_prefix_notation();
+  for (std::shared_ptr<Node> &node : *(prefix_notation)) {
+    node->write_nl_string(f);
+  }
+}
+
+void MultiplyOperator::write_nl_string(std::ofstream &f) { f << "o2\n"; }
+
+void ExternalOperator::write_nl_string(std::ofstream &f) {
+  f << "f" << external_function_index << " " << nargs << "\n";
+}
+
+void SumOperator::write_nl_string(std::ofstream &f) {
+  if (nargs == 2) {
+    f << "o0\n";
+  } else {
+    f << "o54\n";
+    f << nargs << "\n";
+  }
+}
+
+void LinearOperator::write_nl_string(std::ofstream &f) {
+  bool has_const =
+      (!constant->is_constant_type()) || (constant->evaluate() != 0);
+  unsigned int n_sum_args = nterms + (has_const ? 1 : 0);
+  if (n_sum_args == 2) {
+    f << "o0\n";
+  } else {
+    f << "o54\n";
+    f << n_sum_args << "\n";
+  }
+  if (has_const)
+    f << "n" << constant->evaluate() << "\n";
+  for (unsigned int ndx = 0; ndx < nterms; ++ndx) {
+    f << "o2\n";
+    f << "n" << coefficients[ndx]->evaluate() << "\n";
+    variables[ndx]->write_nl_string(f);
+  }
+}
+
+void DivideOperator::write_nl_string(std::ofstream &f) { f << "o3\n"; }
+
+void PowerOperator::write_nl_string(std::ofstream &f) { f << "o5\n"; }
+
+void NegationOperator::write_nl_string(std::ofstream &f) { f << "o16\n"; }
+
+void ExpOperator::write_nl_string(std::ofstream &f) { f << "o44\n"; }
+
+void LogOperator::write_nl_string(std::ofstream &f) { f << "o43\n"; }
+
+void AbsOperator::write_nl_string(std::ofstream &f) { f << "o15\n"; }
+
+void SqrtOperator::write_nl_string(std::ofstream &f) { f << "o39\n"; }
+
+void Log10Operator::write_nl_string(std::ofstream &f) { f << "o42\n"; }
+
+void SinOperator::write_nl_string(std::ofstream &f) { f << "o41\n"; }
+
+void CosOperator::write_nl_string(std::ofstream &f) { f << "o46\n"; }
+
+void TanOperator::write_nl_string(std::ofstream &f) { f << "o38\n"; }
+
+void AsinOperator::write_nl_string(std::ofstream &f) { f << "o51\n"; }
+
+void AcosOperator::write_nl_string(std::ofstream &f) { f << "o53\n"; }
+
+void AtanOperator::write_nl_string(std::ofstream &f) { f << "o49\n"; }
+
+bool BinaryOperator::is_binary_operator() { return true; }
+
+bool UnaryOperator::is_unary_operator() { return true; }
+
+bool LinearOperator::is_linear_operator() { return true; }
+
+bool SumOperator::is_sum_operator() { return true; }
+
+bool MultiplyOperator::is_multiply_operator() { return true; }
+
+bool DivideOperator::is_divide_operator() { return true; }
+
+bool PowerOperator::is_power_operator() { return true; }
+
+bool NegationOperator::is_negation_operator() { return true; }
+
+bool ExpOperator::is_exp_operator() { return true; }
+
+bool LogOperator::is_log_operator() { return true; }
+
+bool AbsOperator::is_abs_operator() { return true; }
+
+bool SqrtOperator::is_sqrt_operator() { return true; }
+
+bool ExternalOperator::is_external_operator() { return true; }
+
+void Leaf::fill_expression(std::shared_ptr<Operator> *oper_array,
+                           int &oper_ndx) {
+  ;
+}
+
+void Expression::fill_expression(std::shared_ptr<Operator> *oper_array,
+                                 int &oper_ndx) {
+  throw std::runtime_error("This should not happen");
+}
+
+void BinaryOperator::fill_expression(std::shared_ptr<Operator> *oper_array,
+                                     int &oper_ndx) {
+  oper_ndx -= 1;
+  oper_array[oper_ndx] = shared_from_this();
+  // The order does not actually matter here. It
+  // will just be easier to debug this way.
+  operand2->fill_expression(oper_array, oper_ndx);
+  operand1->fill_expression(oper_array, oper_ndx);
+}
+
+void UnaryOperator::fill_expression(std::shared_ptr<Operator> *oper_array,
+                                    int &oper_ndx) {
+  oper_ndx -= 1;
+  oper_array[oper_ndx] = shared_from_this();
+  operand->fill_expression(oper_array, oper_ndx);
+}
+
+void LinearOperator::fill_expression(std::shared_ptr<Operator> *oper_array,
+                                     int &oper_ndx) {
+  oper_ndx -= 1;
+  oper_array[oper_ndx] = shared_from_this();
+}
+
+void SumOperator::fill_expression(std::shared_ptr<Operator> *oper_array,
+                                  int &oper_ndx) {
+  oper_ndx -= 1;
+  oper_array[oper_ndx] = shared_from_this();
+  // The order does not actually matter here. It
+  // will just be easier to debug this way.
+  int arg_ndx = nargs - 1;
+  while (arg_ndx >= 0) {
+    operands[arg_ndx]->fill_expression(oper_array, oper_ndx);
+    arg_ndx -= 1;
+  }
+}
+
+void ExternalOperator::fill_expression(std::shared_ptr<Operator> *oper_array,
+                                       int &oper_ndx) {
+  oper_ndx -= 1;
+  oper_array[oper_ndx] = shared_from_this();
+  // The order does not actually matter here. It
+  // will just be easier to debug this way.
+  int arg_ndx = nargs - 1;
+  while (arg_ndx >= 0) {
+    operands[arg_ndx]->fill_expression(oper_array, oper_ndx);
+    arg_ndx -= 1;
+  }
+}
+
+double Leaf::get_lb_from_array(double *lbs) { return value; }
+
+double Leaf::get_ub_from_array(double *ubs) { return value; }
+
+double Var::get_lb_from_array(double *lbs) { return get_lb(); }
+
+double Var::get_ub_from_array(double *ubs) { return get_ub(); }
+
+double Expression::get_lb_from_array(double *lbs) {
+  return lbs[n_operators - 1];
+}
+
+double Expression::get_ub_from_array(double *ubs) {
+  return ubs[n_operators - 1];
+}
+
+double Operator::get_lb_from_array(double *lbs) { return lbs[index]; }
+
+double Operator::get_ub_from_array(double *ubs) { return ubs[index]; }
+
+void Leaf::set_bounds_in_array(double new_lb, double new_ub, double *lbs,
+                               double *ubs, double feasibility_tol,
+                               double integer_tol, double improvement_tol,
+                               std::set<std::shared_ptr<Var>> &improved_vars) {
+  if (new_lb < value - feasibility_tol || new_lb > value + feasibility_tol) {
+    throw InfeasibleConstraintException(
+        "Infeasible constraint; bounds computed on parameter or constant "
+        "disagree with the value of the parameter or constant\n  value: " +
+        std::to_string(value) + "\n  computed LB: " + std::to_string(new_lb) +
+        "\n computed UB: " + std::to_string(new_ub));
+  }
+
+  if (new_ub < value - feasibility_tol || new_ub > value + feasibility_tol) {
+    throw InfeasibleConstraintException(
+        "Infeasible constraint; bounds computed on parameter or constant "
+        "disagree with the value of the parameter or constant\n  value: " +
+        std::to_string(value) + "\n  computed LB: " + std::to_string(new_lb) +
+        "\n computed UB: " + std::to_string(new_ub));
+  }
+}
+
+void Var::set_bounds_in_array(double new_lb, double new_ub, double *lbs,
+                              double *ubs, double feasibility_tol,
+                              double integer_tol, double improvement_tol,
+                              std::set<std::shared_ptr<Var>> &improved_vars) {
+  if (new_lb > new_ub) {
+    if (new_lb - feasibility_tol > new_ub)
+      throw InfeasibleConstraintException(
+          "Infeasible constraint; The computed lower bound for a variable is "
+          "larger than the computed upper bound.\n  computed LB: " +
+          std::to_string(new_lb) +
+          "\n  computed UB: " + std::to_string(new_ub));
+    else {
+      new_lb -= feasibility_tol;
+      new_ub += feasibility_tol;
+    }
+  }
+  if (new_lb >= inf)
+    throw InfeasibleConstraintException(
+        "Infeasible constraint; The compute lower bound for " + name +
+        " is inf");
+  if (new_ub <= -inf)
+    throw InfeasibleConstraintException(
+        "Infeasible constraint; The computed upper bound for " + name +
+        " is -inf");
+
+  if (domain == integers || domain == binary) {
+    if (new_lb > -inf) {
+      double lb_floor = floor(new_lb);
+      double lb_ceil = ceil(new_lb - integer_tol);
+      if (lb_floor > lb_ceil)
+        new_lb = lb_floor;
+      else
+        new_lb = lb_ceil;
+    }
+    if (new_ub < inf) {
+      double ub_ceil = ceil(new_ub);
+      double ub_floor = floor(new_ub + integer_tol);
+      if (ub_ceil < ub_floor)
+        new_ub = ub_ceil;
+      else
+        new_ub = ub_floor;
+    }
+  }
+
+  double current_lb = get_lb();
+  double current_ub = get_ub();
+
+  if (new_lb > current_lb + improvement_tol ||
+      new_ub < current_ub - improvement_tol)
+    improved_vars.insert(shared_from_this());
+
+  if (new_lb > current_lb) {
+    if (lb->is_leaf())
+      std::dynamic_pointer_cast<Leaf>(lb)->value = new_lb;
+    else
+      throw py::value_error(
+          "variable bounds cannot be expressions when performing FBBT");
+  }
+
+  if (new_ub < current_ub) {
+    if (ub->is_leaf())
+      std::dynamic_pointer_cast<Leaf>(ub)->value = new_ub;
+    else
+      throw py::value_error(
+          "variable bounds cannot be expressions when performing FBBT");
+  }
+}
+
+void Expression::set_bounds_in_array(
+    double new_lb, double new_ub, double *lbs, double *ubs,
+    double feasibility_tol, double integer_tol, double improvement_tol,
+    std::set<std::shared_ptr<Var>> &improved_vars) {
+  lbs[n_operators - 1] = new_lb;
+  ubs[n_operators - 1] = new_ub;
+}
+
+void Operator::set_bounds_in_array(
+    double new_lb, double new_ub, double *lbs, double *ubs,
+    double feasibility_tol, double integer_tol, double improvement_tol,
+    std::set<std::shared_ptr<Var>> &improved_vars) {
+  lbs[index] = new_lb;
+  ubs[index] = new_ub;
+}
+
+void Expression::propagate_bounds_forward(double *lbs, double *ubs,
+                                          double feasibility_tol,
+                                          double integer_tol) {
+  for (unsigned int ndx = 0; ndx < n_operators; ++ndx) {
+    operators[ndx]->index = ndx;
+    operators[ndx]->propagate_bounds_forward(lbs, ubs, feasibility_tol,
+                                             integer_tol);
+  }
+}
+
+void Expression::propagate_bounds_backward(
+    double *lbs, double *ubs, double feasibility_tol, double integer_tol,
+    double improvement_tol, std::set<std::shared_ptr<Var>> &improved_vars) {
+  int ndx = n_operators - 1;
+  while (ndx >= 0) {
+    operators[ndx]->propagate_bounds_backward(
+        lbs, ubs, feasibility_tol, integer_tol, improvement_tol, improved_vars);
+    ndx -= 1;
+  }
+}
+
+void Operator::propagate_bounds_forward(double *lbs, double *ubs,
+                                        double feasibility_tol,
+                                        double integer_tol) {
+  lbs[index] = -inf;
+  ubs[index] = inf;
+}
+
+void Operator::propagate_bounds_backward(
+    double *lbs, double *ubs, double feasibility_tol, double integer_tol,
+    double improvement_tol, std::set<std::shared_ptr<Var>> &improved_vars) {
+  ;
+}
+
+void MultiplyOperator::propagate_bounds_forward(double *lbs, double *ubs,
+                                                double feasibility_tol,
+                                                double integer_tol) {
+  if (operand1 == operand2) {
+    interval_power(operand1->get_lb_from_array(lbs),
+                   operand1->get_ub_from_array(ubs), 2, 2, &lbs[index],
+                   &ubs[index], feasibility_tol);
+  } else {
+    interval_mul(operand1->get_lb_from_array(lbs),
+                 operand1->get_ub_from_array(ubs),
+                 operand2->get_lb_from_array(lbs),
+                 operand2->get_ub_from_array(ubs), &lbs[index], &ubs[index]);
+  }
+}
+
+void MultiplyOperator::propagate_bounds_backward(
+    double *lbs, double *ubs, double feasibility_tol, double integer_tol,
+    double improvement_tol, std::set<std::shared_ptr<Var>> &improved_vars) {
+  double xl = operand1->get_lb_from_array(lbs);
+  double xu = operand1->get_ub_from_array(ubs);
+  double yl = operand2->get_lb_from_array(lbs);
+  double yu = operand2->get_ub_from_array(ubs);
+  double lb = get_lb_from_array(lbs);
+  double ub = get_ub_from_array(ubs);
+
+  double new_xl, new_xu, new_yl, new_yu;
+
+  if (operand1 == operand2) {
+    _inverse_power1(lb, ub, 2, 2, xl, xu, &new_xl, &new_xu, feasibility_tol);
+    new_yl = new_xl;
+    new_yu = new_xu;
+  } else {
+    interval_div(lb, ub, yl, yu, &new_xl, &new_xu, feasibility_tol);
+    interval_div(lb, ub, xl, xu, &new_yl, &new_yu, feasibility_tol);
+  }
+
+  if (new_xl > xl)
+    xl = new_xl;
+  if (new_xu < xu)
+    xu = new_xu;
+  operand1->set_bounds_in_array(xl, xu, lbs, ubs, feasibility_tol, integer_tol,
+                                improvement_tol, improved_vars);
+
+  if (new_yl > yl)
+    yl = new_yl;
+  if (new_yu < yu)
+    yu = new_yu;
+  operand2->set_bounds_in_array(yl, yu, lbs, ubs, feasibility_tol, integer_tol,
+                                improvement_tol, improved_vars);
+}
+
+void SumOperator::propagate_bounds_forward(double *lbs, double *ubs,
+                                           double feasibility_tol,
+                                           double integer_tol) {
+  double lb = operands[0]->get_lb_from_array(lbs);
+  double ub = operands[0]->get_ub_from_array(ubs);
+  double tmp_lb;
+  double tmp_ub;
+
+  for (unsigned int ndx = 1; ndx < nargs; ++ndx) {
+    interval_add(lb, ub, operands[ndx]->get_lb_from_array(lbs),
+                 operands[ndx]->get_ub_from_array(ubs), &tmp_lb, &tmp_ub);
+    lb = tmp_lb;
+    ub = tmp_ub;
+  }
+
+  lbs[index] = lb;
+  ubs[index] = ub;
+}
+
+void SumOperator::propagate_bounds_backward(
+    double *lbs, double *ubs, double feasibility_tol, double integer_tol,
+    double improvement_tol, std::set<std::shared_ptr<Var>> &improved_vars) {
+  double *accumulated_lbs = new double[nargs];
+  double *accumulated_ubs = new double[nargs];
+
+  accumulated_lbs[0] = operands[0]->get_lb_from_array(lbs);
+  accumulated_ubs[0] = operands[0]->get_ub_from_array(ubs);
+  for (unsigned int ndx = 1; ndx < nargs; ++ndx) {
+    interval_add(accumulated_lbs[ndx - 1], accumulated_ubs[ndx - 1],
+                 operands[ndx]->get_lb_from_array(lbs),
+                 operands[ndx]->get_ub_from_array(ubs), &accumulated_lbs[ndx],
+                 &accumulated_ubs[ndx]);
+  }
+
+  double new_sum_lb = get_lb_from_array(lbs);
+  double new_sum_ub = get_ub_from_array(ubs);
+
+  if (new_sum_lb > accumulated_lbs[nargs - 1])
+    accumulated_lbs[nargs - 1] = new_sum_lb;
+  if (new_sum_ub < accumulated_ubs[nargs - 1])
+    accumulated_ubs[nargs - 1] = new_sum_ub;
+
+  double lb0, ub0, lb1, ub1, lb2, ub2, _lb1, _ub1, _lb2, _ub2;
+
+  int ndx = nargs - 1;
+  while (ndx >= 1) {
+    lb0 = accumulated_lbs[ndx];
+    ub0 = accumulated_ubs[ndx];
+    lb1 = accumulated_lbs[ndx - 1];
+    ub1 = accumulated_ubs[ndx - 1];
+    lb2 = operands[ndx]->get_lb_from_array(lbs);
+    ub2 = operands[ndx]->get_ub_from_array(ubs);
+    interval_sub(lb0, ub0, lb2, ub2, &_lb1, &_ub1);
+    interval_sub(lb0, ub0, lb1, ub1, &_lb2, &_ub2);
+    if (_lb1 > lb1)
+      lb1 = _lb1;
+    if (_ub1 < ub1)
+      ub1 = _ub1;
+    if (_lb2 > lb2)
+      lb2 = _lb2;
+    if (_ub2 < ub2)
+      ub2 = _ub2;
+    accumulated_lbs[ndx - 1] = lb1;
+    accumulated_ubs[ndx - 1] = ub1;
+    operands[ndx]->set_bounds_in_array(lb2, ub2, lbs, ubs, feasibility_tol,
+                                       integer_tol, improvement_tol,
+                                       improved_vars);
+    ndx -= 1;
+  }
+
+  // take care of ndx = 0
+  lb1 = operands[0]->get_lb_from_array(lbs);
+  ub1 = operands[0]->get_ub_from_array(ubs);
+  _lb1 = accumulated_lbs[0];
+  _ub1 = accumulated_ubs[0];
+  if (_lb1 > lb1)
+    lb1 = _lb1;
+  if (_ub1 < ub1)
+    ub1 = _ub1;
+  operands[0]->set_bounds_in_array(lb1, ub1, lbs, ubs, feasibility_tol,
+                                   integer_tol, improvement_tol, improved_vars);
+
+  delete[] accumulated_lbs;
+  delete[] accumulated_ubs;
+}
+
+void LinearOperator::propagate_bounds_forward(double *lbs, double *ubs,
+                                              double feasibility_tol,
+                                              double integer_tol) {
+  double lb = constant->evaluate();
+  double ub = lb;
+  double tmp_lb;
+  double tmp_ub;
+  double coef;
+
+  for (unsigned int ndx = 0; ndx < nterms; ++ndx) {
+    coef = coefficients[ndx]->evaluate();
+    interval_mul(coef, coef, variables[ndx]->get_lb(), variables[ndx]->get_ub(),
+                 &tmp_lb, &tmp_ub);
+    interval_add(lb, ub, tmp_lb, tmp_ub, &lb, &ub);
+  }
+
+  lbs[index] = lb;
+  ubs[index] = ub;
+}
+
+void LinearOperator::propagate_bounds_backward(
+    double *lbs, double *ubs, double feasibility_tol, double integer_tol,
+    double improvement_tol, std::set<std::shared_ptr<Var>> &improved_vars) {
+  double *accumulated_lbs = new double[nterms + 1];
+  double *accumulated_ubs = new double[nterms + 1];
+
+  double coef;
+
+  accumulated_lbs[0] = constant->evaluate();
+  accumulated_ubs[0] = constant->evaluate();
+  for (unsigned int ndx = 0; ndx < nterms; ++ndx) {
+    coef = coefficients[ndx]->evaluate();
+    interval_mul(coef, coef, variables[ndx]->get_lb(), variables[ndx]->get_ub(),
+                 &accumulated_lbs[ndx + 1], &accumulated_ubs[ndx + 1]);
+    interval_add(accumulated_lbs[ndx], accumulated_ubs[ndx],
+                 accumulated_lbs[ndx + 1], accumulated_ubs[ndx + 1],
+                 &accumulated_lbs[ndx + 1], &accumulated_ubs[ndx + 1]);
+  }
+
+  double new_sum_lb = get_lb_from_array(lbs);
+  double new_sum_ub = get_ub_from_array(ubs);
+
+  if (new_sum_lb > accumulated_lbs[nterms])
+    accumulated_lbs[nterms] = new_sum_lb;
+  if (new_sum_ub < accumulated_ubs[nterms])
+    accumulated_ubs[nterms] = new_sum_ub;
+
+  double lb0, ub0, lb1, ub1, lb2, ub2, _lb1, _ub1, _lb2, _ub2, new_v_lb,
+      new_v_ub;
+
+  int ndx = nterms - 1;
+  while (ndx >= 0) {
+    lb0 = accumulated_lbs[ndx + 1];
+    ub0 = accumulated_ubs[ndx + 1];
+    lb1 = accumulated_lbs[ndx];
+    ub1 = accumulated_ubs[ndx];
+    coef = coefficients[ndx]->evaluate();
+    interval_mul(coef, coef, variables[ndx]->get_lb(), variables[ndx]->get_ub(),
+                 &lb2, &ub2);
+    interval_sub(lb0, ub0, lb2, ub2, &_lb1, &_ub1);
+    interval_sub(lb0, ub0, lb1, ub1, &_lb2, &_ub2);
+    if (_lb1 > lb1)
+      lb1 = _lb1;
+    if (_ub1 < ub1)
+      ub1 = _ub1;
+    if (_lb2 > lb2)
+      lb2 = _lb2;
+    if (_ub2 < ub2)
+      ub2 = _ub2;
+    accumulated_lbs[ndx] = lb1;
+    accumulated_ubs[ndx] = ub1;
+    interval_div(lb2, ub2, coef, coef, &new_v_lb, &new_v_ub, feasibility_tol);
+    variables[ndx]->set_bounds_in_array(new_v_lb, new_v_ub, lbs, ubs,
+                                        feasibility_tol, integer_tol,
+                                        improvement_tol, improved_vars);
+    ndx -= 1;
+  }
+
+  delete[] accumulated_lbs;
+  delete[] accumulated_ubs;
+}
+
+void DivideOperator::propagate_bounds_forward(double *lbs, double *ubs,
+                                              double feasibility_tol,
+                                              double integer_tol) {
+  interval_div(
+      operand1->get_lb_from_array(lbs), operand1->get_ub_from_array(ubs),
+      operand2->get_lb_from_array(lbs), operand2->get_ub_from_array(ubs),
+      &lbs[index], &ubs[index], feasibility_tol);
+}
+
+void DivideOperator::propagate_bounds_backward(
+    double *lbs, double *ubs, double feasibility_tol, double integer_tol,
+    double improvement_tol, std::set<std::shared_ptr<Var>> &improved_vars) {
+  double xl = operand1->get_lb_from_array(lbs);
+  double xu = operand1->get_ub_from_array(ubs);
+  double yl = operand2->get_lb_from_array(lbs);
+  double yu = operand2->get_ub_from_array(ubs);
+  double lb = get_lb_from_array(lbs);
+  double ub = get_ub_from_array(ubs);
+
+  double new_xl;
+  double new_xu;
+  double new_yl;
+  double new_yu;
+
+  interval_mul(lb, ub, yl, yu, &new_xl, &new_xu);
+  interval_div(xl, xu, lb, ub, &new_yl, &new_yu, feasibility_tol);
+
+  if (new_xl > xl)
+    xl = new_xl;
+  if (new_xu < xu)
+    xu = new_xu;
+  operand1->set_bounds_in_array(xl, xu, lbs, ubs, feasibility_tol, integer_tol,
+                                improvement_tol, improved_vars);
+
+  if (new_yl > yl)
+    yl = new_yl;
+  if (new_yu < yu)
+    yu = new_yu;
+  operand2->set_bounds_in_array(yl, yu, lbs, ubs, feasibility_tol, integer_tol,
+                                improvement_tol, improved_vars);
+}
+
+void NegationOperator::propagate_bounds_forward(double *lbs, double *ubs,
+                                                double feasibility_tol,
+                                                double integer_tol) {
+  interval_sub(0, 0, operand->get_lb_from_array(lbs),
+               operand->get_ub_from_array(ubs), &lbs[index], &ubs[index]);
+}
+
+void NegationOperator::propagate_bounds_backward(
+    double *lbs, double *ubs, double feasibility_tol, double integer_tol,
+    double improvement_tol, std::set<std::shared_ptr<Var>> &improved_vars) {
+  double xl = operand->get_lb_from_array(lbs);
+  double xu = operand->get_ub_from_array(ubs);
+  double lb = get_lb_from_array(lbs);
+  double ub = get_ub_from_array(ubs);
+
+  double new_xl;
+  double new_xu;
+
+  interval_sub(0, 0, lb, ub, &new_xl, &new_xu);
+
+  if (new_xl > xl)
+    xl = new_xl;
+  if (new_xu < xu)
+    xu = new_xu;
+  operand->set_bounds_in_array(xl, xu, lbs, ubs, feasibility_tol, integer_tol,
+                               improvement_tol, improved_vars);
+}
+
+void PowerOperator::propagate_bounds_forward(double *lbs, double *ubs,
+                                             double feasibility_tol,
+                                             double integer_tol) {
+  interval_power(
+      operand1->get_lb_from_array(lbs), operand1->get_ub_from_array(ubs),
+      operand2->get_lb_from_array(lbs), operand2->get_ub_from_array(ubs),
+      &lbs[index], &ubs[index], feasibility_tol);
+}
+
+void PowerOperator::propagate_bounds_backward(
+    double *lbs, double *ubs, double feasibility_tol, double integer_tol,
+    double improvement_tol, std::set<std::shared_ptr<Var>> &improved_vars) {
+  double xl = operand1->get_lb_from_array(lbs);
+  double xu = operand1->get_ub_from_array(ubs);
+  double yl = operand2->get_lb_from_array(lbs);
+  double yu = operand2->get_ub_from_array(ubs);
+  double lb = get_lb_from_array(lbs);
+  double ub = get_ub_from_array(ubs);
+
+  double new_xl, new_xu, new_yl, new_yu;
+  _inverse_power1(lb, ub, yl, yu, xl, xu, &new_xl, &new_xu, feasibility_tol);
+  if (yl != yu)
+    _inverse_power2(lb, ub, xl, xu, &new_yl, &new_yu, feasibility_tol);
+  else {
+    new_yl = yl;
+    new_yu = yu;
+  }
+
+  if (new_xl > xl)
+    xl = new_xl;
+  if (new_xu < xu)
+    xu = new_xu;
+  operand1->set_bounds_in_array(xl, xu, lbs, ubs, feasibility_tol, integer_tol,
+                                improvement_tol, improved_vars);
+
+  if (new_yl > yl)
+    yl = new_yl;
+  if (new_yu < yu)
+    yu = new_yu;
+  operand2->set_bounds_in_array(yl, yu, lbs, ubs, feasibility_tol, integer_tol,
+                                improvement_tol, improved_vars);
+}
+
+void SqrtOperator::propagate_bounds_forward(double *lbs, double *ubs,
+                                            double feasibility_tol,
+                                            double integer_tol) {
+  interval_power(operand->get_lb_from_array(lbs),
+                 operand->get_ub_from_array(ubs), 0.5, 0.5, &lbs[index],
+                 &ubs[index], feasibility_tol);
+}
+
+void SqrtOperator::propagate_bounds_backward(
+    double *lbs, double *ubs, double feasibility_tol, double integer_tol,
+    double improvement_tol, std::set<std::shared_ptr<Var>> &improved_vars) {
+  double xl = operand->get_lb_from_array(lbs);
+  double xu = operand->get_ub_from_array(ubs);
+  double yl = 0.5;
+  double yu = 0.5;
+  double lb = get_lb_from_array(lbs);
+  double ub = get_ub_from_array(ubs);
+
+  double new_xl, new_xu;
+  _inverse_power1(lb, ub, yl, yu, xl, xu, &new_xl, &new_xu, feasibility_tol);
+
+  if (new_xl > xl)
+    xl = new_xl;
+  if (new_xu < xu)
+    xu = new_xu;
+  operand->set_bounds_in_array(xl, xu, lbs, ubs, feasibility_tol, integer_tol,
+                               improvement_tol, improved_vars);
+}
+
+void ExpOperator::propagate_bounds_forward(double *lbs, double *ubs,
+                                           double feasibility_tol,
+                                           double integer_tol) {
+  interval_exp(operand->get_lb_from_array(lbs), operand->get_ub_from_array(ubs),
+               &lbs[index], &ubs[index]);
+}
+
+void ExpOperator::propagate_bounds_backward(
+    double *lbs, double *ubs, double feasibility_tol, double integer_tol,
+    double improvement_tol, std::set<std::shared_ptr<Var>> &improved_vars) {
+  double xl = operand->get_lb_from_array(lbs);
+  double xu = operand->get_ub_from_array(ubs);
+  double lb = get_lb_from_array(lbs);
+  double ub = get_ub_from_array(ubs);
+
+  double new_xl, new_xu;
+  interval_log(lb, ub, &new_xl, &new_xu);
+
+  if (new_xl > xl)
+    xl = new_xl;
+  if (new_xu < xu)
+    xu = new_xu;
+  operand->set_bounds_in_array(xl, xu, lbs, ubs, feasibility_tol, integer_tol,
+                               improvement_tol, improved_vars);
+}
+
+void LogOperator::propagate_bounds_forward(double *lbs, double *ubs,
+                                           double feasibility_tol,
+                                           double integer_tol) {
+  interval_log(operand->get_lb_from_array(lbs), operand->get_ub_from_array(ubs),
+               &lbs[index], &ubs[index]);
+}
+
+void LogOperator::propagate_bounds_backward(
+    double *lbs, double *ubs, double feasibility_tol, double integer_tol,
+    double improvement_tol, std::set<std::shared_ptr<Var>> &improved_vars) {
+  double xl = operand->get_lb_from_array(lbs);
+  double xu = operand->get_ub_from_array(ubs);
+  double lb = get_lb_from_array(lbs);
+  double ub = get_ub_from_array(ubs);
+
+  double new_xl, new_xu;
+  interval_exp(lb, ub, &new_xl, &new_xu);
+
+  if (new_xl > xl)
+    xl = new_xl;
+  if (new_xu < xu)
+    xu = new_xu;
+  operand->set_bounds_in_array(xl, xu, lbs, ubs, feasibility_tol, integer_tol,
+                               improvement_tol, improved_vars);
+}
+
+void AbsOperator::propagate_bounds_forward(double *lbs, double *ubs,
+                                           double feasibility_tol,
+                                           double integer_tol) {
+  interval_abs(operand->get_lb_from_array(lbs), operand->get_ub_from_array(ubs),
+               &lbs[index], &ubs[index]);
+}
+
+void AbsOperator::propagate_bounds_backward(
+    double *lbs, double *ubs, double feasibility_tol, double integer_tol,
+    double improvement_tol, std::set<std::shared_ptr<Var>> &improved_vars) {
+  double xl = operand->get_lb_from_array(lbs);
+  double xu = operand->get_ub_from_array(ubs);
+  double lb = get_lb_from_array(lbs);
+  double ub = get_ub_from_array(ubs);
+
+  double new_xl, new_xu;
+  _inverse_abs(lb, ub, &new_xl, &new_xu);
+
+  if (new_xl > xl)
+    xl = new_xl;
+  if (new_xu < xu)
+    xu = new_xu;
+  operand->set_bounds_in_array(xl, xu, lbs, ubs, feasibility_tol, integer_tol,
+                               improvement_tol, improved_vars);
+}
+
+void Log10Operator::propagate_bounds_forward(double *lbs, double *ubs,
+                                             double feasibility_tol,
+                                             double integer_tol) {
+  interval_log10(operand->get_lb_from_array(lbs),
+                 operand->get_ub_from_array(ubs), &lbs[index], &ubs[index]);
+}
+
+void Log10Operator::propagate_bounds_backward(
+    double *lbs, double *ubs, double feasibility_tol, double integer_tol,
+    double improvement_tol, std::set<std::shared_ptr<Var>> &improved_vars) {
+  double xl = operand->get_lb_from_array(lbs);
+  double xu = operand->get_ub_from_array(ubs);
+  double lb = get_lb_from_array(lbs);
+  double ub = get_ub_from_array(ubs);
+
+  double new_xl, new_xu;
+  interval_power(10, 10, lb, ub, &new_xl, &new_xu, feasibility_tol);
+
+  if (new_xl > xl)
+    xl = new_xl;
+  if (new_xu < xu)
+    xu = new_xu;
+  operand->set_bounds_in_array(xl, xu, lbs, ubs, feasibility_tol, integer_tol,
+                               improvement_tol, improved_vars);
+}
+
+void SinOperator::propagate_bounds_forward(double *lbs, double *ubs,
+                                           double feasibility_tol,
+                                           double integer_tol) {
+  interval_sin(operand->get_lb_from_array(lbs), operand->get_ub_from_array(ubs),
+               &lbs[index], &ubs[index]);
+}
+
+void SinOperator::propagate_bounds_backward(
+    double *lbs, double *ubs, double feasibility_tol, double integer_tol,
+    double improvement_tol, std::set<std::shared_ptr<Var>> &improved_vars) {
+  double xl = operand->get_lb_from_array(lbs);
+  double xu = operand->get_ub_from_array(ubs);
+  double lb = get_lb_from_array(lbs);
+  double ub = get_ub_from_array(ubs);
+
+  double new_xl, new_xu;
+  interval_asin(lb, ub, xl, xu, &new_xl, &new_xu, feasibility_tol);
+
+  if (new_xl > xl)
+    xl = new_xl;
+  if (new_xu < xu)
+    xu = new_xu;
+  operand->set_bounds_in_array(xl, xu, lbs, ubs, feasibility_tol, integer_tol,
+                               improvement_tol, improved_vars);
+}
+
+void CosOperator::propagate_bounds_forward(double *lbs, double *ubs,
+                                           double feasibility_tol,
+                                           double integer_tol) {
+  interval_cos(operand->get_lb_from_array(lbs), operand->get_ub_from_array(ubs),
+               &lbs[index], &ubs[index]);
+}
+
+void CosOperator::propagate_bounds_backward(
+    double *lbs, double *ubs, double feasibility_tol, double integer_tol,
+    double improvement_tol, std::set<std::shared_ptr<Var>> &improved_vars) {
+  double xl = operand->get_lb_from_array(lbs);
+  double xu = operand->get_ub_from_array(ubs);
+  double lb = get_lb_from_array(lbs);
+  double ub = get_ub_from_array(ubs);
+
+  double new_xl, new_xu;
+  interval_acos(lb, ub, xl, xu, &new_xl, &new_xu, feasibility_tol);
+
+  if (new_xl > xl)
+    xl = new_xl;
+  if (new_xu < xu)
+    xu = new_xu;
+  operand->set_bounds_in_array(xl, xu, lbs, ubs, feasibility_tol, integer_tol,
+                               improvement_tol, improved_vars);
+}
+
+void TanOperator::propagate_bounds_forward(double *lbs, double *ubs,
+                                           double feasibility_tol,
+                                           double integer_tol) {
+  interval_tan(operand->get_lb_from_array(lbs), operand->get_ub_from_array(ubs),
+               &lbs[index], &ubs[index]);
+}
+
+void TanOperator::propagate_bounds_backward(
+    double *lbs, double *ubs, double feasibility_tol, double integer_tol,
+    double improvement_tol, std::set<std::shared_ptr<Var>> &improved_vars) {
+  double xl = operand->get_lb_from_array(lbs);
+  double xu = operand->get_ub_from_array(ubs);
+  double lb = get_lb_from_array(lbs);
+  double ub = get_ub_from_array(ubs);
+
+  double new_xl, new_xu;
+  interval_atan(lb, ub, xl, xu, &new_xl, &new_xu);
+
+  if (new_xl > xl)
+    xl = new_xl;
+  if (new_xu < xu)
+    xu = new_xu;
+  operand->set_bounds_in_array(xl, xu, lbs, ubs, feasibility_tol, integer_tol,
+                               improvement_tol, improved_vars);
+}
+
+void AsinOperator::propagate_bounds_forward(double *lbs, double *ubs,
+                                            double feasibility_tol,
+                                            double integer_tol) {
+  interval_asin(operand->get_lb_from_array(lbs),
+                operand->get_ub_from_array(ubs), -inf, inf, &lbs[index],
+                &ubs[index], feasibility_tol);
+}
+
+void AsinOperator::propagate_bounds_backward(
+    double *lbs, double *ubs, double feasibility_tol, double integer_tol,
+    double improvement_tol, std::set<std::shared_ptr<Var>> &improved_vars) {
+  double xl = operand->get_lb_from_array(lbs);
+  double xu = operand->get_ub_from_array(ubs);
+  double lb = get_lb_from_array(lbs);
+  double ub = get_ub_from_array(ubs);
+
+  double new_xl, new_xu;
+  interval_sin(lb, ub, &new_xl, &new_xu);
+
+  if (new_xl > xl)
+    xl = new_xl;
+  if (new_xu < xu)
+    xu = new_xu;
+  operand->set_bounds_in_array(xl, xu, lbs, ubs, feasibility_tol, integer_tol,
+                               improvement_tol, improved_vars);
+}
+
+void AcosOperator::propagate_bounds_forward(double *lbs, double *ubs,
+                                            double feasibility_tol,
+                                            double integer_tol) {
+  interval_acos(operand->get_lb_from_array(lbs),
+                operand->get_ub_from_array(ubs), -inf, inf, &lbs[index],
+                &ubs[index], feasibility_tol);
+}
+
+void AcosOperator::propagate_bounds_backward(
+    double *lbs, double *ubs, double feasibility_tol, double integer_tol,
+    double improvement_tol, std::set<std::shared_ptr<Var>> &improved_vars) {
+  double xl = operand->get_lb_from_array(lbs);
+  double xu = operand->get_ub_from_array(ubs);
+  double lb = get_lb_from_array(lbs);
+  double ub = get_ub_from_array(ubs);
+
+  double new_xl, new_xu;
+  interval_cos(lb, ub, &new_xl, &new_xu);
+
+  if (new_xl > xl)
+    xl = new_xl;
+  if (new_xu < xu)
+    xu = new_xu;
+  operand->set_bounds_in_array(xl, xu, lbs, ubs, feasibility_tol, integer_tol,
+                               improvement_tol, improved_vars);
+}
+
+void AtanOperator::propagate_bounds_forward(double *lbs, double *ubs,
+                                            double feasibility_tol,
+                                            double integer_tol) {
+  interval_atan(operand->get_lb_from_array(lbs),
+                operand->get_ub_from_array(ubs), -inf, inf, &lbs[index],
+                &ubs[index]);
+}
+
+void AtanOperator::propagate_bounds_backward(
+    double *lbs, double *ubs, double feasibility_tol, double integer_tol,
+    double improvement_tol, std::set<std::shared_ptr<Var>> &improved_vars) {
+  double xl = operand->get_lb_from_array(lbs);
+  double xu = operand->get_ub_from_array(ubs);
+  double lb = get_lb_from_array(lbs);
+  double ub = get_ub_from_array(ubs);
+
+  double new_xl, new_xu;
+  interval_tan(lb, ub, &new_xl, &new_xu);
+
+  if (new_xl > xl)
+    xl = new_xl;
+  if (new_xu < xu)
+    xu = new_xu;
+  operand->set_bounds_in_array(xl, xu, lbs, ubs, feasibility_tol, integer_tol,
+                               improvement_tol, improved_vars);
+}
+
+std::vector<std::shared_ptr<Var>> create_vars(int n_vars) {
+  std::vector<std::shared_ptr<Var>> res;
+  for (int i = 0; i < n_vars; ++i) {
+    res.push_back(std::make_shared<Var>());
+  }
+  return res;
+}
+
+std::vector<std::shared_ptr<Param>> create_params(int n_params) {
+  std::vector<std::shared_ptr<Param>> res;
+  for (int i = 0; i < n_params; ++i) {
+    res.push_back(std::make_shared<Param>());
+  }
+  return res;
+}
+
+std::vector<std::shared_ptr<Constant>> create_constants(int n_constants) {
+  std::vector<std::shared_ptr<Constant>> res;
+  for (int i = 0; i < n_constants; ++i) {
+    res.push_back(std::make_shared<Constant>());
+  }
+  return res;
+}
+
+std::shared_ptr<Node>
+appsi_operator_from_pyomo_expr(py::handle expr, py::handle var_map,
+                               py::handle param_map,
+                               PyomoExprTypes &expr_types) {
+  std::shared_ptr<Node> res;
+  ExprType tmp_type =
+      expr_types.expr_type_map[py::type::of(expr)].cast<ExprType>();
+
+  switch (tmp_type) {
+  case py_float: {
+    res = std::make_shared<Constant>(expr.cast<double>());
+    break;
+  }
+  case var: {
+    res = var_map[expr_types.id(expr)].cast<std::shared_ptr<Node>>();
+    break;
+  }
+  case param: {
+    res = param_map[expr_types.id(expr)].cast<std::shared_ptr<Node>>();
+    break;
+  }
+  case product: {
+    res = std::make_shared<MultiplyOperator>();
+    break;
+  }
+  case sum: {
+    res = std::make_shared<SumOperator>(expr.attr("nargs")().cast<int>());
+    break;
+  }
+  case negation: {
+    res = std::make_shared<NegationOperator>();
+    break;
+  }
+  case external_func: {
+    res = std::make_shared<ExternalOperator>(expr.attr("nargs")().cast<int>());
+    std::shared_ptr<ExternalOperator> oper =
+        std::dynamic_pointer_cast<ExternalOperator>(res);
+    oper->function_name =
+        expr.attr("_fcn").attr("_function").cast<std::string>();
+    break;
+  }
+  case power: {
+    res = std::make_shared<PowerOperator>();
+    break;
+  }
+  case division: {
+    res = std::make_shared<DivideOperator>();
+    break;
+  }
+  case unary_func: {
+    std::string function_name = expr.attr("getname")().cast<std::string>();
+    if (function_name == "exp")
+      res = std::make_shared<ExpOperator>();
+    else if (function_name == "log")
+      res = std::make_shared<LogOperator>();
+    else if (function_name == "log10")
+      res = std::make_shared<Log10Operator>();
+    else if (function_name == "sin")
+      res = std::make_shared<SinOperator>();
+    else if (function_name == "cos")
+      res = std::make_shared<CosOperator>();
+    else if (function_name == "tan")
+      res = std::make_shared<TanOperator>();
+    else if (function_name == "asin")
+      res = std::make_shared<AsinOperator>();
+    else if (function_name == "acos")
+      res = std::make_shared<AcosOperator>();
+    else if (function_name == "atan")
+      res = std::make_shared<AtanOperator>();
+    else if (function_name == "sqrt")
+      res = std::make_shared<SqrtOperator>();
+    else
+      throw py::value_error("Unrecognized expression type: " + function_name);
+    break;
+  }
+  case linear: {
+    res = std::make_shared<LinearOperator>(
+        expr_types.len(expr.attr("linear_vars")).cast<int>());
+    break;
+  }
+  case named_expr: {
+    res = appsi_operator_from_pyomo_expr(expr.attr("expr"), var_map, param_map,
+                                         expr_types);
+    break;
+  }
+  case numeric_constant: {
+    res = std::make_shared<Constant>(expr.attr("value").cast<double>());
+    break;
+  }
+  case pyomo_unit: {
+    res = std::make_shared<Constant>(1.0);
+    break;
+  }
+  case unary_abs: {
+    res = std::make_shared<AbsOperator>();
+    break;
+  }
+  default: {
+    throw py::value_error("Unrecognized expression type: " +
+                          expr_types.builtins.attr("str")(py::type::of(expr))
+                              .cast<std::string>());
+    break;
+  }
+  }
+  return res;
+}
+
+void prep_for_repn_helper(py::handle expr, py::handle named_exprs,
+                          py::handle variables, py::handle fixed_vars,
+                          py::handle external_funcs,
+                          PyomoExprTypes &expr_types) {
+  ExprType tmp_type =
+      expr_types.expr_type_map[py::type::of(expr)].cast<ExprType>();
+
+  switch (tmp_type) {
+  case py_float: {
+    break;
+  }
+  case var: {
+    variables[expr_types.id(expr)] = expr;
+    if (expr.attr("fixed").cast<bool>()) {
+      fixed_vars[expr_types.id(expr)] = expr;
+    }
+    break;
+  }
+  case param: {
+    break;
+  }
+  case product: {
+    py::tuple args = expr.attr("_args_");
+    for (py::handle arg : args) {
+      prep_for_repn_helper(arg, named_exprs, variables, fixed_vars,
+                           external_funcs, expr_types);
+    }
+    break;
+  }
+  case sum: {
+    py::tuple args = expr.attr("args");
+    for (py::handle arg : args) {
+      prep_for_repn_helper(arg, named_exprs, variables, fixed_vars,
+                           external_funcs, expr_types);
+    }
+    break;
+  }
+  case negation: {
+    py::tuple args = expr.attr("_args_");
+    for (py::handle arg : args) {
+      prep_for_repn_helper(arg, named_exprs, variables, fixed_vars,
+                           external_funcs, expr_types);
+    }
+    break;
+  }
+  case external_func: {
+    external_funcs[expr_types.id(expr)] = expr;
+    py::tuple args = expr.attr("args");
+    for (py::handle arg : args) {
+      prep_for_repn_helper(arg, named_exprs, variables, fixed_vars,
+                           external_funcs, expr_types);
+    }
+    break;
+  }
+  case power: {
+    py::tuple args = expr.attr("_args_");
+    for (py::handle arg : args) {
+      prep_for_repn_helper(arg, named_exprs, variables, fixed_vars,
+                           external_funcs, expr_types);
+    }
+    break;
+  }
+  case division: {
+    py::tuple args = expr.attr("_args_");
+    for (py::handle arg : args) {
+      prep_for_repn_helper(arg, named_exprs, variables, fixed_vars,
+                           external_funcs, expr_types);
+    }
+    break;
+  }
+  case unary_func: {
+    py::tuple args = expr.attr("_args_");
+    for (py::handle arg : args) {
+      prep_for_repn_helper(arg, named_exprs, variables, fixed_vars,
+                           external_funcs, expr_types);
+    }
+    break;
+  }
+  case linear: {
+    py::list linear_vars = expr.attr("linear_vars");
+    py::list linear_coefs = expr.attr("linear_coefs");
+    for (py::handle arg : linear_vars) {
+      prep_for_repn_helper(arg, named_exprs, variables, fixed_vars,
+                           external_funcs, expr_types);
+    }
+    for (py::handle arg : linear_coefs) {
+      prep_for_repn_helper(arg, named_exprs, variables, fixed_vars,
+                           external_funcs, expr_types);
+    }
+    prep_for_repn_helper(expr.attr("constant"), named_exprs, variables,
+                         fixed_vars, external_funcs, expr_types);
+    break;
+  }
+  case named_expr: {
+    named_exprs[expr_types.id(expr)] = expr;
+    prep_for_repn_helper(expr.attr("expr"), named_exprs, variables, fixed_vars,
+                         external_funcs, expr_types);
+    break;
+  }
+  case numeric_constant: {
+    break;
+  }
+  case pyomo_unit: {
+    break;
+  }
+  case unary_abs: {
+    py::tuple args = expr.attr("_args_");
+    for (py::handle arg : args) {
+      prep_for_repn_helper(arg, named_exprs, variables, fixed_vars,
+                           external_funcs, expr_types);
+    }
+    break;
+  }
+  default: {
+    if (expr_types.builtins.attr("hasattr")(expr, "is_constant").cast<bool>()) {
+      if (expr.attr("is_constant")().cast<bool>())
+        break;
+    }
+    throw py::value_error("Unrecognized expression type: " +
+                          expr_types.builtins.attr("str")(py::type::of(expr))
+                              .cast<std::string>());
+    break;
+  }
+  }
+}
+
+py::tuple prep_for_repn(py::handle expr, PyomoExprTypes &expr_types) {
+  py::dict named_exprs;
+  py::dict variables;
+  py::dict fixed_vars;
+  py::dict external_funcs;
+
+  prep_for_repn_helper(expr, named_exprs, variables, fixed_vars, external_funcs,
+                       expr_types);
+
+  py::list named_expr_list = named_exprs.attr("values")();
+  py::list variable_list = variables.attr("values")();
+  py::list fixed_var_list = fixed_vars.attr("values")();
+  py::list external_func_list = external_funcs.attr("values")();
+
+  py::tuple res = py::make_tuple(named_expr_list, variable_list, fixed_var_list,
+                                 external_func_list);
+  return res;
+}
+
+int build_expression_tree(py::handle pyomo_expr,
+                          std::shared_ptr<Node> appsi_expr, py::handle var_map,
+                          py::handle param_map, PyomoExprTypes &expr_types) {
+  int num_nodes = 0;
+
+  if (expr_types.expr_type_map[py::type::of(pyomo_expr)].cast<ExprType>() ==
+      named_expr)
+    pyomo_expr = pyomo_expr.attr("expr");
+
+  if (appsi_expr->is_leaf()) {
+    ;
+  } else if (appsi_expr->is_binary_operator()) {
+    num_nodes += 1;
+    std::shared_ptr<BinaryOperator> oper =
+        std::dynamic_pointer_cast<BinaryOperator>(appsi_expr);
+    py::list pyomo_args = pyomo_expr.attr("args");
+    oper->operand1 = appsi_operator_from_pyomo_expr(pyomo_args[0], var_map,
+                                                    param_map, expr_types);
+    oper->operand2 = appsi_operator_from_pyomo_expr(pyomo_args[1], var_map,
+                                                    param_map, expr_types);
+    num_nodes += build_expression_tree(pyomo_args[0], oper->operand1, var_map,
+                                       param_map, expr_types);
+    num_nodes += build_expression_tree(pyomo_args[1], oper->operand2, var_map,
+                                       param_map, expr_types);
+  } else if (appsi_expr->is_unary_operator()) {
+    num_nodes += 1;
+    std::shared_ptr<UnaryOperator> oper =
+        std::dynamic_pointer_cast<UnaryOperator>(appsi_expr);
+    py::list pyomo_args = pyomo_expr.attr("args");
+    oper->operand = appsi_operator_from_pyomo_expr(pyomo_args[0], var_map,
+                                                   param_map, expr_types);
+    num_nodes += build_expression_tree(pyomo_args[0], oper->operand, var_map,
+                                       param_map, expr_types);
+  } else if (appsi_expr->is_sum_operator()) {
+    num_nodes += 1;
+    std::shared_ptr<SumOperator> oper =
+        std::dynamic_pointer_cast<SumOperator>(appsi_expr);
+    py::list pyomo_args = pyomo_expr.attr("args");
+    for (unsigned int arg_ndx = 0; arg_ndx < oper->nargs; ++arg_ndx) {
+      oper->operands[arg_ndx] = appsi_operator_from_pyomo_expr(
+          pyomo_args[arg_ndx], var_map, param_map, expr_types);
+      num_nodes +=
+          build_expression_tree(pyomo_args[arg_ndx], oper->operands[arg_ndx],
+                                var_map, param_map, expr_types);
+    }
+  } else if (appsi_expr->is_linear_operator()) {
+    num_nodes += 1;
+    std::shared_ptr<LinearOperator> oper =
+        std::dynamic_pointer_cast<LinearOperator>(appsi_expr);
+    oper->constant = appsi_expr_from_pyomo_expr(pyomo_expr.attr("constant"),
+                                                var_map, param_map, expr_types);
+    py::list pyomo_vars = pyomo_expr.attr("linear_vars");
+    py::list pyomo_coefs = pyomo_expr.attr("linear_coefs");
+    for (unsigned int arg_ndx = 0; arg_ndx < oper->nterms; ++arg_ndx) {
+      oper->variables[arg_ndx] = var_map[expr_types.id(pyomo_vars[arg_ndx])]
+                                     .cast<std::shared_ptr<Var>>();
+      oper->coefficients[arg_ndx] = appsi_expr_from_pyomo_expr(
+          pyomo_coefs[arg_ndx], var_map, param_map, expr_types);
+    }
+  } else if (appsi_expr->is_external_operator()) {
+    num_nodes += 1;
+    std::shared_ptr<ExternalOperator> oper =
+        std::dynamic_pointer_cast<ExternalOperator>(appsi_expr);
+    py::list pyomo_args = pyomo_expr.attr("args");
+    for (unsigned int arg_ndx = 0; arg_ndx < oper->nargs; ++arg_ndx) {
+      oper->operands[arg_ndx] = appsi_operator_from_pyomo_expr(
+          pyomo_args[arg_ndx], var_map, param_map, expr_types);
+      num_nodes +=
+          build_expression_tree(pyomo_args[arg_ndx], oper->operands[arg_ndx],
+                                var_map, param_map, expr_types);
+    }
+  } else {
+    throw py::value_error(
+        "Unrecognized expression type: " +
+        expr_types.builtins.attr("str")(py::type::of(pyomo_expr))
+            .cast<std::string>());
+  }
+  return num_nodes;
+}
+
+std::shared_ptr<ExpressionBase>
+appsi_expr_from_pyomo_expr(py::handle expr, py::handle var_map,
+                           py::handle param_map, PyomoExprTypes &expr_types) {
+  std::shared_ptr<Node> node =
+      appsi_operator_from_pyomo_expr(expr, var_map, param_map, expr_types);
+  int num_nodes =
+      build_expression_tree(expr, node, var_map, param_map, expr_types);
+  if (num_nodes == 0) {
+    return std::dynamic_pointer_cast<ExpressionBase>(node);
+  } else {
+    std::shared_ptr<Expression> res = std::make_shared<Expression>(num_nodes);
+    node->fill_expression(res->operators, num_nodes);
+    return res;
+  }
+}
+
+std::vector<std::shared_ptr<ExpressionBase>>
+appsi_exprs_from_pyomo_exprs(py::list expr_list, py::dict var_map,
+                             py::dict param_map) {
+  PyomoExprTypes expr_types = PyomoExprTypes();
+  int num_exprs = expr_types.builtins.attr("len")(expr_list).cast<int>();
+  std::vector<std::shared_ptr<ExpressionBase>> res(num_exprs);
+
+  int ndx = 0;
+  for (py::handle expr : expr_list) {
+    res[ndx] = appsi_expr_from_pyomo_expr(expr, var_map, param_map, expr_types);
+    ndx += 1;
+  }
+  return res;
+}
+
+void process_pyomo_vars(PyomoExprTypes &expr_types, py::list pyomo_vars,
+                        py::dict var_map, py::dict param_map,
+                        py::dict var_attrs, py::dict rev_var_map,
+                        py::bool_ _set_name, py::handle symbol_map,
+                        py::handle labeler, py::bool_ _update) {
+  py::tuple v_attrs;
+  std::shared_ptr<Var> cv;
+  py::handle v_lb;
+  py::handle v_ub;
+  py::handle v_val;
+  py::tuple domain_interval;
+  py::handle interval_lb;
+  py::handle interval_ub;
+  py::handle interval_step;
+  bool v_fixed;
+  bool set_name = _set_name.cast<bool>();
+  bool update = _update.cast<bool>();
+  double domain_step;
+
+  for (py::handle v : pyomo_vars) {
+    v_attrs = var_attrs[expr_types.id(v)];
+    v_lb = v_attrs[1];
+    v_ub = v_attrs[2];
+    v_fixed = v_attrs[3].cast<bool>();
+    domain_interval = v_attrs[4];
+    v_val = v_attrs[5];
+
+    interval_lb = domain_interval[0];
+    interval_ub = domain_interval[1];
+    interval_step = domain_interval[2];
+    domain_step = interval_step.cast<double>();
+
+    if (update) {
+      cv = var_map[expr_types.id(v)].cast<std::shared_ptr<Var>>();
+    } else {
+      cv = std::make_shared<Var>();
+    }
+
+    if (!(v_lb.is(py::none()))) {
+      cv->lb = appsi_expr_from_pyomo_expr(v_lb, var_map, param_map, expr_types);
+    } else {
+      cv->lb = std::make_shared<Constant>(-inf);
+    }
+    if (!(v_ub.is(py::none()))) {
+      cv->ub = appsi_expr_from_pyomo_expr(v_ub, var_map, param_map, expr_types);
+    } else {
+      cv->ub = std::make_shared<Constant>(inf);
+    }
+
+    if (!(v_val.is(py::none()))) {
+      cv->value = v_val.cast<double>();
+    }
+
+    if (v_fixed) {
+      cv->fixed = true;
+    } else {
+      cv->fixed = false;
+    }
+
+    if (set_name && !update) {
+      cv->name = symbol_map.attr("getSymbol")(v, labeler).cast<std::string>();
+    }
+
+    if (interval_lb.is(py::none()))
+      cv->domain_lb = -inf;
+    else
+      cv->domain_lb = interval_lb.cast<double>();
+    if (interval_ub.is(py::none()))
+      cv->domain_ub = inf;
+    else
+      cv->domain_ub = interval_ub.cast<double>();
+    if (domain_step == 0)
+      cv->domain = continuous;
+    else if (domain_step == 1) {
+      if ((cv->domain_lb == 0) && (cv->domain_ub == 1))
+        cv->domain = binary;
+      else
+        cv->domain = integers;
+    } else
+      throw py::value_error("Unrecognized domain step");
+
+    if (!update) {
+      var_map[expr_types.id(v)] = py::cast(cv);
+      rev_var_map[py::cast(cv)] = v;
+    }
+  }
+}
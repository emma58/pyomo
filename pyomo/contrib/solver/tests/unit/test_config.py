#  ___________________________________________________________________________
#
#  Pyomo: Python Optimization Modeling Objects
#  Copyright (c) 2008-2024
#  National Technology and Engineering Solutions of Sandia, LLC
#  Under the terms of Contract DE-NA0003525 with National Technology and
#  Engineering Solutions of Sandia, LLC, the U.S. Government retains certain
#  rights in this software.
#  This software is distributed under the 3-clause BSD License.
#  ___________________________________________________________________________

import logging
import io

import pyomo.environ as pyo
from pyomo.common import unittest
<<<<<<< HEAD
from pyomo.contrib.solver.common.config import (
=======
from pyomo.common.log import LogStream
from pyomo.common.tee import capture_output
from pyomo.common.dependencies import attempt_import
from pyomo.contrib.solver.config import (
>>>>>>> ab59eb2d
    SolverConfig,
    BranchAndBoundConfig,
    AutoUpdateConfig,
    PersistentSolverConfig,
    TextIO_or_Logger,
)

ipopt, ipopt_available = attempt_import('ipopt')


class TestTextIO_or_LoggerValidator(unittest.TestCase):
    def test_booleans(self):
        ans = TextIO_or_Logger(True)
        self.assertTrue(isinstance(ans[0], io._io.TextIOWrapper))
        ans = TextIO_or_Logger(False)
        self.assertEqual(ans, [])

    def test_logger(self):
        logger = logging.getLogger('contrib.solver.config.test.1')
        ans = TextIO_or_Logger(logger)
        self.assertTrue(isinstance(ans[0], LogStream))

    @unittest.skipIf(not ipopt_available, 'ipopt is not available')
    def test_real_example(self):

        m = pyo.ConcreteModel()
        m.x = pyo.Var([1, 2], initialize=1, bounds=(0, None))
        m.eq = pyo.Constraint(expr=m.x[1] * m.x[2] ** 1.5 == 3)
        m.obj = pyo.Objective(expr=m.x[1] ** 2 + m.x[2] ** 2)

        solver = pyo.SolverFactory("ipopt_v2")
        with capture_output() as OUT:
            solver.solve(m, tee=True, timelimit=5)

        contents = OUT.getvalue()
        self.assertIn('EXIT: Optimal Solution Found.', contents)


class TestSolverConfig(unittest.TestCase):
    def test_interface_default_instantiation(self):
        config = SolverConfig()
        self.assertIsNone(config._description)
        self.assertEqual(config._visibility, 0)
        self.assertFalse(config.tee)
        self.assertTrue(config.load_solutions)
        self.assertTrue(config.raise_exception_on_nonoptimal_result)
        self.assertFalse(config.symbolic_solver_labels)
        self.assertIsNone(config.timer)
        self.assertIsNone(config.threads)
        self.assertIsNone(config.time_limit)

    def test_interface_custom_instantiation(self):
        config = SolverConfig(description="A description")
        config.tee = True
        self.assertTrue(config.tee)
        self.assertEqual(config._description, "A description")
        self.assertFalse(config.time_limit)
        config.time_limit = 1.0
        self.assertEqual(config.time_limit, 1.0)
        self.assertIsInstance(config.time_limit, float)


class TestBranchAndBoundConfig(unittest.TestCase):
    def test_interface_default_instantiation(self):
        config = BranchAndBoundConfig()
        self.assertIsNone(config._description)
        self.assertEqual(config._visibility, 0)
        self.assertFalse(config.tee)
        self.assertTrue(config.load_solutions)
        self.assertFalse(config.symbolic_solver_labels)
        self.assertIsNone(config.rel_gap)
        self.assertIsNone(config.abs_gap)

    def test_interface_custom_instantiation(self):
        config = BranchAndBoundConfig(description="A description")
        config.tee = True
        self.assertTrue(config.tee)
        self.assertEqual(config._description, "A description")
        self.assertFalse(config.time_limit)
        config.time_limit = 1.0
        self.assertEqual(config.time_limit, 1.0)
        self.assertIsInstance(config.time_limit, float)
        config.rel_gap = 2.5
        self.assertEqual(config.rel_gap, 2.5)


class TestAutoUpdateConfig(unittest.TestCase):
    def test_interface_default_instantiation(self):
        config = AutoUpdateConfig()
        self.assertTrue(config.check_for_new_or_removed_constraints)
        self.assertTrue(config.check_for_new_or_removed_vars)
        self.assertTrue(config.check_for_new_or_removed_params)
        self.assertTrue(config.check_for_new_objective)
        self.assertTrue(config.update_constraints)
        self.assertTrue(config.update_vars)
        self.assertTrue(config.update_named_expressions)
        self.assertTrue(config.update_objective)
        self.assertTrue(config.update_objective)

    def test_interface_custom_instantiation(self):
        config = AutoUpdateConfig(description="A description")
        config.check_for_new_objective = False
        self.assertEqual(config._description, "A description")
        self.assertTrue(config.check_for_new_or_removed_constraints)
        self.assertFalse(config.check_for_new_objective)


class TestPersistentSolverConfig(unittest.TestCase):
    def test_interface_default_instantiation(self):
        config = PersistentSolverConfig()
        self.assertIsNone(config._description)
        self.assertEqual(config._visibility, 0)
        self.assertFalse(config.tee)
        self.assertTrue(config.load_solutions)
        self.assertTrue(config.raise_exception_on_nonoptimal_result)
        self.assertFalse(config.symbolic_solver_labels)
        self.assertIsNone(config.timer)
        self.assertIsNone(config.threads)
        self.assertIsNone(config.time_limit)
        self.assertTrue(config.auto_updates.check_for_new_or_removed_constraints)
        self.assertTrue(config.auto_updates.check_for_new_or_removed_vars)
        self.assertTrue(config.auto_updates.check_for_new_or_removed_params)
        self.assertTrue(config.auto_updates.check_for_new_objective)
        self.assertTrue(config.auto_updates.update_constraints)
        self.assertTrue(config.auto_updates.update_vars)
        self.assertTrue(config.auto_updates.update_named_expressions)
        self.assertTrue(config.auto_updates.update_objective)
        self.assertTrue(config.auto_updates.update_objective)

    def test_interface_custom_instantiation(self):
        config = PersistentSolverConfig(description="A description")
        config.tee = True
        config.auto_updates.check_for_new_objective = False
        self.assertTrue(config.tee)
        self.assertEqual(config._description, "A description")
        self.assertFalse(config.auto_updates.check_for_new_objective)<|MERGE_RESOLUTION|>--- conflicted
+++ resolved
@@ -14,14 +14,10 @@
 
 import pyomo.environ as pyo
 from pyomo.common import unittest
-<<<<<<< HEAD
-from pyomo.contrib.solver.common.config import (
-=======
 from pyomo.common.log import LogStream
 from pyomo.common.tee import capture_output
 from pyomo.common.dependencies import attempt_import
-from pyomo.contrib.solver.config import (
->>>>>>> ab59eb2d
+from pyomo.contrib.solver.common.config import (
     SolverConfig,
     BranchAndBoundConfig,
     AutoUpdateConfig,

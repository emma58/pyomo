# ______________________________________________________________________________
#
# Pyomo: Python Optimization Modeling Objects
# Copyright 2017 National Technology and Engineering Solutions of Sandia, LLC
# Under the terms of Contract DE-NA0003525 with National Technology and
# Engineering Solutions of Sandia, LLC, the U.S. Government retains certain
# rights in this software.
# This software is distributed under the 3-clause BSD License
# ______________________________________________________________________________
from pyomo.environ import Param, Var, Block, ComponentMap, Objective, Constraint, ConstraintList, Suffix, value

from pyomo.core.base.misc import sorted_robust
from pyomo.core.expr.current import ExpressionReplacementVisitor

from pyomo.common.modeling import unique_component_name
from pyomo.opt import SolverFactory



def sipopt(instance, paramSubList, perturbList,
           cloneModel=True, streamSoln=False, keepfiles=False):
    """This function accepts a Pyomo ConcreteModel, a list of parameters, along
    with their corresponding perterbation list. The model is then converted
    into the design structure required to call sipopt to get an approximation
    perturbed solution with updated bounds on the decision variable. 
    
    Parameters
    ----------
    instance: ConcreteModel
        pyomo model object

    paramSubList: list
        list of mutable parameters

    perturbList: list
        list of perturbed parameter values

    cloneModel: bool, optional
        indicator to clone the model. If set to False, the original
        model will be altered

    streamSoln: bool, optional
        indicator to stream IPOPT solution

    keepfiles: bool, optional
        preserve solver interface files
    
    Returns
    -------
    model: ConcreteModel
        The model modified for use with sipopt.  The returned model has
        three :class:`Suffix` members defined:

        - ``model.sol_state_1``: the approximated results at the
          perturbation point
        - ``model.sol_state_1_z_L``: the updated lower bound
        - ``model.sol_state_1_z_U``: the updated upper bound

    Raises
    ------
    ValueError
        perturbList argument is expecting a List of Params
    ValueError
        length(paramSubList) must equal length(perturbList)
    ValueError
        paramSubList will not map to perturbList

    """

    #Verify User Inputs    
    if len(paramSubList)!=len(perturbList):
        raise ValueError("Length of paramSubList argument does not equal "
                        "length of perturbList")

    for pp in paramSubList:
        if pp.ctype is not Param:
            raise ValueError("paramSubList argument is expecting a list of Params")

    for pp in paramSubList:
        if not pp._mutable:
            raise ValueError("parameters within paramSubList must be mutable")  

        
    for pp in perturbList:
        if pp.ctype is not Param:
            raise ValueError("perturbList argument is expecting a list of Params")
    #Add model block to compartmentalize all sipopt data
    b=Block()
    block_name = unique_component_name(instance, '_sipopt_data')
    instance.add_component(block_name, b)

    #Based on user input clone model or use orignal model for anlaysis
    if cloneModel:
        b.tmp_lists = (paramSubList, perturbList)
        m = instance.clone()
        instance.del_component(block_name)
        b = getattr(m, block_name)
        paramSubList, perturbList = b.tmp_lists
        del b.tmp_lists
    else:
        m = instance
    
    #Generate component maps for associating Variables to perturbations
    varSubList = []
    for parameter in paramSubList:
        tempName = unique_component_name(b,parameter.local_name)
        b.add_component(tempName,Var(parameter.index_set()))
        myVar = b.component(tempName)
        varSubList.append(myVar)
 
    #Note: substitutions are not currently compatible with 
    #      ComponentMap [ECSA 2018/11/23], this relates to Issue #755
    paramCompMap = ComponentMap(zip(paramSubList, varSubList))
    variableSubMap = {}
    #variableSubMap = ComponentMap()
    paramPerturbMap = ComponentMap(zip(paramSubList,perturbList))
    perturbSubMap = {}
    #perturbSubMap = ComponentMap()
   
    paramDataList = [] 
    for parameter in paramSubList:
        # Loop over each ParamData in the Param Component
        #
        # Note: Sets are unordered in Pyomo.  For this to be
        # deterministic, we need to sort the index (otherwise, the
        # ordering of things in the paramDataList may change).  We use
        # sorted_robust to guard against mixed-type Sets in Python 3.x
        for kk in sorted_robust(parameter):
            variableSubMap[id(parameter[kk])]=paramCompMap[parameter][kk]
            perturbSubMap[id(parameter[kk])]=paramPerturbMap[parameter][kk]
            paramDataList.append(parameter[kk])

    #clone Objective, add to Block, and update any Expressions
    for cc in list(m.component_data_objects(Objective,
                                            active=True,
                                            descend_into=True)):
        tempName=unique_component_name(m,cc.local_name)    
        b.add_component(tempName,
                  Objective(expr=ExpressionReplacementVisitor(
                  substitute=variableSubMap,
                  remove_named_expressions=True).dfs_postorder_stack(cc.expr)))
        cc.deactivate()
    
    #clone Constraints, add to Block, and update any Expressions
    b.constList = ConstraintList()
    for cc in list(m.component_data_objects(Constraint, 
                                   active=True,
                                   descend_into=True)):
        if cc.equality:
            b.constList.add(expr= ExpressionReplacementVisitor(
                    substitute=variableSubMap,
                    remove_named_expressions=True).dfs_postorder_stack(cc.expr))
        else:
<<<<<<< HEAD
            try:
=======
            if cc.lower is None or cc.upper is None:
>>>>>>> fd4501a9
                b.constList.add(expr=ExpressionReplacementVisitor(
                    substitute=variableSubMap,
                    remove_named_expressions=True).dfs_postorder_stack(cc.expr))
            else:
                # Constraint must be a ranged inequality, break into separate constraints

                # Add constraint for lower bound
                b.constList.add(expr=ExpressionReplacementVisitor(
                    substitute=variableSubMap,
                    remove_named_expressions=True).dfs_postorder_stack(
                        cc.lower) <= ExpressionReplacementVisitor(
                            substitute=variableSubMap,
                            remove_named_expressions=
                            True).dfs_postorder_stack(cc.body)
                    )
                # Add constraint for upper bound
                b.constList.add(expr=ExpressionReplacementVisitor(
                    substitute=variableSubMap,
                    remove_named_expressions=True).dfs_postorder_stack(
                        cc.upper) >= ExpressionReplacementVisitor(
                            substitute=variableSubMap,
                            remove_named_expressions=
                            True).dfs_postorder_stack(cc.body)
                    )
        cc.deactivate()

    #paramData to varData constraint list
    b.paramConst = ConstraintList()
    for ii in paramDataList:
        jj=variableSubMap[id(ii)]
        b.paramConst.add(ii==jj)

    
    #Create the ipopt_sens (aka sIPOPT) solver plugin using the ASL interface
    opt = SolverFactory('ipopt_sens', solver_io='nl')

    if not opt.available(False):
        raise ImportError('ipopt_sens is not available')
    
    #Declare Suffixes
    m.sens_state_0 = Suffix(direction=Suffix.EXPORT)
    m.sens_state_1 = Suffix(direction=Suffix.EXPORT)
    m.sens_state_value_1 = Suffix(direction=Suffix.EXPORT)
    m.sens_init_constr = Suffix(direction=Suffix.EXPORT)
    
    m.sens_sol_state_1 = Suffix(direction=Suffix.IMPORT)
    m.sens_sol_state_1_z_L = Suffix(direction=Suffix.IMPORT)
    m.sens_sol_state_1_z_U = Suffix(direction=Suffix.IMPORT)

    #set sIPOPT data
    opt.options['run_sens'] = 'yes'
    
    # for reasons that are not entirely clear, 
    #     ipopt_sens requires the indices to start at 1
    kk=1
    for ii in paramDataList:
        m.sens_state_0[variableSubMap[id(ii)]] = kk
        m.sens_state_1[variableSubMap[id(ii)]] = kk
        m.sens_state_value_1[variableSubMap[id(ii)]] = \
                                                   value(perturbSubMap[id(ii)])
        m.sens_init_constr[b.paramConst[kk]] = kk
        kk += 1    
    
    
    #Send the model to the ipopt_sens and collect the solution
    results = opt.solve(m, keepfiles=keepfiles, tee=streamSoln)

    return m<|MERGE_RESOLUTION|>--- conflicted
+++ resolved
@@ -151,11 +151,7 @@
                     substitute=variableSubMap,
                     remove_named_expressions=True).dfs_postorder_stack(cc.expr))
         else:
-<<<<<<< HEAD
-            try:
-=======
             if cc.lower is None or cc.upper is None:
->>>>>>> fd4501a9
                 b.constList.add(expr=ExpressionReplacementVisitor(
                     substitute=variableSubMap,
                     remove_named_expressions=True).dfs_postorder_stack(cc.expr))

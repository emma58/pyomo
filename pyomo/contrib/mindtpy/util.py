# -*- coding: utf-8 -*-
"""Utility functions and classes for the MindtPy solver."""
from __future__ import division
import logging
from math import fabs, floor, log
from pyomo.contrib.mindtpy.cut_generation import (add_oa_cuts,
                                                  add_nogood_cuts, add_affine_cuts)

from pyomo.common.collections import ComponentMap, ComponentSet
from pyomo.core import (Any, Binary, Block, Constraint, NonNegativeReals,
                        Objective, Reals, Suffix, Var, minimize, value, RangeSet, ConstraintList)
from pyomo.core.expr import differentiate
from pyomo.core.expr import current as EXPR
from pyomo.core.expr.numvalue import native_numeric_types
from pyomo.opt import SolverFactory
from pyomo.opt.results import ProblemSense
from pyomo.solvers.plugins.solvers.persistent_solver import PersistentSolver


class MindtPySolveData(object):
    """Data container to hold solve-instance data.
    Key attributes:
        - original_model: the original model that the user gave us to solve
        - working_model: the original model after preprocessing
    """
    pass


def model_is_valid(solve_data, config):
    """
    Determines whether the model is solveable by MindtPy.
<<<<<<< HEAD

    This function returns True if the given model is solveable by MindtPy (and performs some preprocessing such
    as moving the objective to the constraints).

    Parameters
    ----------
    solve_data: MindtPy Data Container
        data container that holds solve-instance data
    config: MindtPy configurations
        contains the specific configurations for the algorithm

=======

    This function returns True if the given model is solveable by MindtPy (and performs some preprocessing such
    as moving the objective to the constraints).

    Parameters
    ----------
    solve_data: MindtPy Data Container
        data container that holds solve-instance data
    config: MindtPy configurations
        contains the specific configurations for the algorithm

>>>>>>> 66b5278d
    Returns
    -------
    Boolean value (True if model is solveable in MindtPy else False)
    """
    m = solve_data.working_model
    MindtPy = m.MindtPy_utils

    # Handle LP/NLP being passed to the solver
    prob = solve_data.results.problem
    if (prob.number_of_binary_variables == 0 and
        prob.number_of_integer_variables == 0 and
            prob.number_of_disjunctions == 0):
        config.logger.info('Problem has no discrete decisions.')
        obj = next(m.component_data_objects(ctype=Objective, active=True))
        if (any(c.body.polynomial_degree() not in (1, 0) for c in MindtPy.constraint_list) or
                obj.expr.polynomial_degree() not in (1, 0)):
            config.logger.info(
                "Your model is an NLP (nonlinear program). "
                "Using NLP solver %s to solve." % config.nlp_solver)
            SolverFactory(config.nlp_solver).solve(
<<<<<<< HEAD
                solve_data.original_model, tee=config.nlp_solver_tee, **config.nlp_solver_args)
=======
                solve_data.original_model, tee=config.solver_tee, **config.nlp_solver_args)
>>>>>>> 66b5278d
            return False
        else:
            config.logger.info(
                "Your model is an LP (linear program). "
                "Using LP solver %s to solve." % config.mip_solver)
            mipopt = SolverFactory(config.mip_solver)
            if isinstance(mipopt, PersistentSolver):
                mipopt.set_instance(solve_data.original_model)
            if config.threads > 0:
                masteropt.options["threads"] = config.threads
            mipopt.solve(solve_data.original_model,
<<<<<<< HEAD
                         tee=config.mip_solver_tee, **config.mip_solver_args)
=======
                         tee=config.solver_tee, **config.mip_solver_args)
>>>>>>> 66b5278d
            return False

    if not hasattr(m, 'dual') and config.use_dual:  # Set up dual value reporting
        m.dual = Suffix(direction=Suffix.IMPORT)

    # TODO if any continuous variables are multiplied with binary ones,
    #  need to do some kind of transformation (Glover?) or throw an error message
    return True


def calc_jacobians(solve_data, config):
    """
    Generates a map of jacobians for the variables in the model

    This function generates a map of jacobians corresponding to the variables in the model and adds this
    ComponentMap to solve_data

    Parameters
    ----------
    solve_data: MindtPy Data Container
        data container that holds solve-instance data
    config: MindtPy configurations
        contains the specific configurations for the algorithm
    """
    # Map nonlinear_constraint --> Map(
    #     variable --> jacobian of constraint wrt. variable)
    solve_data.jacobians = ComponentMap()
    if config.differentiate_mode == "reverse_symbolic":
        mode = differentiate.Modes.reverse_symbolic
    elif config.differentiate_mode == "sympy":
        mode = differentiate.Modes.sympy
    for c in solve_data.mip.MindtPy_utils.constraint_list:
        if c.body.polynomial_degree() in (1, 0):
            continue  # skip linear constraints
        vars_in_constr = list(EXPR.identify_variables(c.body))
        jac_list = differentiate(
            c.body, wrt_list=vars_in_constr, mode=mode)
        solve_data.jacobians[c] = ComponentMap(
            (var, jac_wrt_var)
            for var, jac_wrt_var in zip(vars_in_constr, jac_list))


def add_feas_slacks(m, config):
    """
    Adds feasibility slack variables according to config.feasibility_norm (given an infeasible problem)

    Parameters
    ----------
    m: model
        Pyomo model
    config: ConfigBlock
        contains the specific configurations for the algorithm
    """
    MindtPy = m.MindtPy_utils
    # generate new constraints
    for i, constr in enumerate(MindtPy.constraint_list, 1):
        if constr.body.polynomial_degree() not in [0, 1]:
            if constr.has_ub():
                if config.feasibility_norm in {'L1', 'L2'}:
<<<<<<< HEAD
                    c = MindtPy.MindtPy_feas.feas_constraints.add(
                        constr.body - constr.upper
                        <= MindtPy.MindtPy_feas.slack_var[i])
                else:
                    c = MindtPy.MindtPy_feas.feas_constraints.add(
=======
                    MindtPy.MindtPy_feas.feas_constraints.add(
                        constr.body - constr.upper
                        <= MindtPy.MindtPy_feas.slack_var[i])
                else:
                    MindtPy.MindtPy_feas.feas_constraints.add(
>>>>>>> 66b5278d
                        constr.body - constr.upper
                        <= MindtPy.MindtPy_feas.slack_var)
            if constr.has_lb():
                if config.feasibility_norm in {'L1', 'L2'}:
<<<<<<< HEAD
                    c = MindtPy.MindtPy_feas.feas_constraints.add(
                        constr.body - constr.lower
                        >= -MindtPy.MindtPy_feas.slack_var[i])
                else:
                    c = MindtPy.MindtPy_feas.feas_constraints.add(
=======
                    MindtPy.MindtPy_feas.feas_constraints.add(
                        constr.body - constr.lower
                        >= -MindtPy.MindtPy_feas.slack_var[i])
                else:
                    MindtPy.MindtPy_feas.feas_constraints.add(
>>>>>>> 66b5278d
                        constr.body - constr.lower
                        >= -MindtPy.MindtPy_feas.slack_var)


def var_bound_add(solve_data, config):
    """
    This function will add bounds for variables in nonlinear constraints if they are not bounded. (This is to avoid
    an unbounded master problem in the LP/NLP algorithm.) Thus, the model will be updated to include bounds for the
    unbounded variables in nonlinear constraints.

    Parameters
    ----------
    solve_data: MindtPy Data Container
        data container that holds solve-instance data
    config: ConfigBlock
        contains the specific configurations for the algorithm

    """
    m = solve_data.working_model
    MindtPy = m.MindtPy_utils
    for c in MindtPy.constraint_list:
        if c.body.polynomial_degree() not in (1, 0):
            for var in list(EXPR.identify_variables(c.body)):
                if var.has_lb() and var.has_ub():
                    continue
                elif not var.has_lb():
                    if var.is_integer():
                        var.setlb(-config.integer_var_bound - 1)
                    else:
                        var.setlb(-config.continuous_var_bound - 1)
                elif not var.has_ub():
                    if var.is_integer():
                        var.setub(config.integer_var_bound)
                    else:
                        var.setub(config.continuous_var_bound)


def generate_norm2sq_objective_function(model, setpoint_model, discrete_only=False):
    """
    This function generates objective (FP-NLP subproblem) for minimum euclidean distance to setpoint_model
    L2 distance of (x,y) = \sqrt{\sum_i (x_i - y_i)^2}

    Parameters
    ----------
    model: Pyomo model
        the model that needs new objective function
    setpoint_model: Pyomo model
        the model that provides the base point for us to calculate the distance
    discrete_only: Bool
        only optimize on distance between the discrete variables
    TODO: remove setpoint_model
    """
    var_filter = (lambda v: v[1].is_integer()) if discrete_only \
        else (lambda v: True)

    model_vars, setpoint_vars = zip(*filter(var_filter,
                                            zip(model.component_data_objects(Var),
                                                setpoint_model.component_data_objects(Var))))
    assert len(model_vars) == len(
        setpoint_vars), "Trying to generate Squared Norm2 objective function for models with different number of variables"

    return Objective(expr=(
        sum([(model_var - setpoint_var.value)**2
             for (model_var, setpoint_var) in
             zip(model_vars, setpoint_vars)])))


def generate_norm1_objective_function(model, setpoint_model, discrete_only=False):
    """
    This function generates objective (PF-OA master problem) for minimum Norm1 distance to setpoint_model
    Norm1 distance of (x,y) = \sum_i |x_i - y_i|

    Parameters
    ----------
    model: Pyomo model
        the model that needs new objective function
    setpoint_model: Pyomo model
        the model that provides the base point for us to calculate the distance
    discrete_only: Bool
        only optimize on distance between the discrete variables
    TODO: remove setpoint_model
    """

    var_filter = (lambda v: v.is_integer()) if discrete_only \
        else (lambda v: True)
    model_vars = list(filter(var_filter, model.component_data_objects(Var)))
    setpoint_vars = list(
        filter(var_filter, setpoint_model.component_data_objects(Var)))
    assert len(model_vars) == len(
        setpoint_vars), "Trying to generate Norm1 objective function for models with different number of variables"
    if model.MindtPy_utils.find_component('L1_objective_function') is not None:
        model.MindtPy_utils.del_component('L1_objective_function')
    obj_blk = model.MindtPy_utils.L1_objective_function = Block()
    obj_blk.L1_obj_idx = RangeSet(len(model_vars))
    obj_blk.L1_obj_var = Var(
        obj_blk.L1_obj_idx, domain=Reals, bounds=(0, None))
    obj_blk.abs_reformulation = ConstraintList()
    for idx, v_model, v_setpoint in zip(obj_blk.L1_obj_idx, model_vars,
                                        setpoint_vars):
        obj_blk.abs_reformulation.add(
            expr=v_model - v_setpoint.value >= -obj_blk.L1_obj_var[idx])
        obj_blk.abs_reformulation.add(
            expr=v_model - v_setpoint.value <= obj_blk.L1_obj_var[idx])

    return Objective(expr=sum(obj_blk.L1_obj_var[idx] for idx in obj_blk.L1_obj_idx))

# TODO: this function is not called


def generate_norm_inf_objective_function(model, setpoint_model, discrete_only=False):
    """
    This function generates objective (PF-OA master problem) for minimum Norm Infinity distance to setpoint_model
    Norm-Infinity distance of (x,y) = \max_i |x_i - y_i|

    Parameters
    ----------
    model: Pyomo model
        the model that needs new objective function
    setpoint_model: Pyomo model
        the model that provides the base point for us to calculate the distance
    discrete_only: Bool
        only optimize on distance between the discrete variables
    TODO: remove setpoint_model
    """

    var_filter = (lambda v: v.is_integer()) if discrete_only \
        else (lambda v: True)
    model_vars = list(filter(var_filter, model.component_data_objects(Var)))
    setpoint_vars = list(
        filter(var_filter, setpoint_model.component_data_objects(Var)))
    assert len(model_vars) == len(
        setpoint_vars), "Trying to generate Norm Infinity objective function for models with different number of variables"
    if model.MindtPy_utils.find_component('L_infinity_objective_function') is not None:
        model.MindtPy_utils.del_component('L_infinity_objective_function')
    obj_blk = model.MindtPy_utils.L_infinity_objective_function = Block()
    obj_blk.L_infinity_obj_var = Var(domain=Reals, bounds=(0, None))
    obj_blk.abs_reformulation = ConstraintList()
    for v_model, v_setpoint in zip(model_vars,
                                   setpoint_vars):
        obj_blk.abs_reformulation.add(
            expr=v_model - v_setpoint.value >= -obj_blk.L_infinity_obj_var)
        obj_blk.abs_reformulation.add(
            expr=v_model - v_setpoint.value <= obj_blk.L_infinity_obj_var)

    return Objective(expr=obj_blk.L_infinity_obj_var)


def generate_norm1_norm_constraint(model, setpoint_model, config, discrete_only=True):
    """
    This function generates objective (PF-OA master problem) for minimum Norm1 distance to setpoint_model
    Norm1 distance of (x,y) = \sum_i |x_i - y_i|

    Parameters
    ----------
    model: Pyomo model
        the model that needs new objective function
    setpoint_model: Pyomo model
        the model that provides the base point for us to calculate the distance
    discrete_only: Bool
        only optimize on distance between the discrete variables
    TODO: remove setpoint_model
    """

    var_filter = (lambda v: v.is_integer()) if discrete_only \
        else (lambda v: True)
    model_vars = list(filter(var_filter, model.component_data_objects(Var)))
    setpoint_vars = list(
        filter(var_filter, setpoint_model.component_data_objects(Var)))
    assert len(model_vars) == len(
        setpoint_vars), "Trying to generate Norm1 norm constraint for models with different number of variables"
    # if model.MindtPy_utils.find_component('L1_objective_function') is not None:
    #     model.MindtPy_utils.del_component('L1_objective_function')
    norm_constraint_blk = model.MindtPy_utils.L1_norm_constraint = Block()
    norm_constraint_blk.L1_slack_idx = RangeSet(len(model_vars))
    norm_constraint_blk.L1_slack_var = Var(
        norm_constraint_blk.L1_slack_idx, domain=Reals, bounds=(0, None))
    norm_constraint_blk.abs_reformulation = ConstraintList()
    for idx, v_model, v_setpoint in zip(norm_constraint_blk.L1_slack_idx, model_vars,
                                        setpoint_vars):
        norm_constraint_blk.abs_reformulation.add(
            expr=v_model - v_setpoint.value >= -norm_constraint_blk.L1_slack_var[idx])
        norm_constraint_blk.abs_reformulation.add(
            expr=v_model - v_setpoint.value <= norm_constraint_blk.L1_slack_var[idx])
    rhs = config.fp_norm_constraint_coef * \
        sum(abs(v_model.value-v_setpoint.value)
            for v_model, v_setpoint in zip(model_vars, setpoint_vars))
    norm_constraint_blk.sum_slack = Constraint(
        expr=sum(norm_constraint_blk.L1_slack_var[idx] for idx in norm_constraint_blk.L1_slack_idx) <= rhs)<|MERGE_RESOLUTION|>--- conflicted
+++ resolved
@@ -29,7 +29,6 @@
 def model_is_valid(solve_data, config):
     """
     Determines whether the model is solveable by MindtPy.
-<<<<<<< HEAD
 
     This function returns True if the given model is solveable by MindtPy (and performs some preprocessing such
     as moving the objective to the constraints).
@@ -41,19 +40,6 @@
     config: MindtPy configurations
         contains the specific configurations for the algorithm
 
-=======
-
-    This function returns True if the given model is solveable by MindtPy (and performs some preprocessing such
-    as moving the objective to the constraints).
-
-    Parameters
-    ----------
-    solve_data: MindtPy Data Container
-        data container that holds solve-instance data
-    config: MindtPy configurations
-        contains the specific configurations for the algorithm
-
->>>>>>> 66b5278d
     Returns
     -------
     Boolean value (True if model is solveable in MindtPy else False)
@@ -74,11 +60,7 @@
                 "Your model is an NLP (nonlinear program). "
                 "Using NLP solver %s to solve." % config.nlp_solver)
             SolverFactory(config.nlp_solver).solve(
-<<<<<<< HEAD
                 solve_data.original_model, tee=config.nlp_solver_tee, **config.nlp_solver_args)
-=======
-                solve_data.original_model, tee=config.solver_tee, **config.nlp_solver_args)
->>>>>>> 66b5278d
             return False
         else:
             config.logger.info(
@@ -90,11 +72,7 @@
             if config.threads > 0:
                 masteropt.options["threads"] = config.threads
             mipopt.solve(solve_data.original_model,
-<<<<<<< HEAD
                          tee=config.mip_solver_tee, **config.mip_solver_args)
-=======
-                         tee=config.solver_tee, **config.mip_solver_args)
->>>>>>> 66b5278d
             return False
 
     if not hasattr(m, 'dual') and config.use_dual:  # Set up dual value reporting
@@ -154,36 +132,20 @@
         if constr.body.polynomial_degree() not in [0, 1]:
             if constr.has_ub():
                 if config.feasibility_norm in {'L1', 'L2'}:
-<<<<<<< HEAD
-                    c = MindtPy.MindtPy_feas.feas_constraints.add(
-                        constr.body - constr.upper
-                        <= MindtPy.MindtPy_feas.slack_var[i])
-                else:
-                    c = MindtPy.MindtPy_feas.feas_constraints.add(
-=======
                     MindtPy.MindtPy_feas.feas_constraints.add(
                         constr.body - constr.upper
                         <= MindtPy.MindtPy_feas.slack_var[i])
                 else:
                     MindtPy.MindtPy_feas.feas_constraints.add(
->>>>>>> 66b5278d
                         constr.body - constr.upper
                         <= MindtPy.MindtPy_feas.slack_var)
             if constr.has_lb():
                 if config.feasibility_norm in {'L1', 'L2'}:
-<<<<<<< HEAD
-                    c = MindtPy.MindtPy_feas.feas_constraints.add(
-                        constr.body - constr.lower
-                        >= -MindtPy.MindtPy_feas.slack_var[i])
-                else:
-                    c = MindtPy.MindtPy_feas.feas_constraints.add(
-=======
                     MindtPy.MindtPy_feas.feas_constraints.add(
                         constr.body - constr.lower
                         >= -MindtPy.MindtPy_feas.slack_var[i])
                 else:
                     MindtPy.MindtPy_feas.feas_constraints.add(
->>>>>>> 66b5278d
                         constr.body - constr.lower
                         >= -MindtPy.MindtPy_feas.slack_var)
 

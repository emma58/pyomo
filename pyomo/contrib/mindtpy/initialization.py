#  ___________________________________________________________________________
#
#  Pyomo: Python Optimization Modeling Objects
#  Copyright 2017 National Technology and Engineering Solutions of Sandia, LLC
#  Under the terms of Contract DE-NA0003525 with National Technology and
#  Engineering Solutions of Sandia, LLC, the U.S. Government retains certain
#  rights in this software.
#  This software is distributed under the 3-clause BSD License.
#  ___________________________________________________________________________

"""Initialization functions."""
from __future__ import division
<<<<<<< HEAD
import math
from pyomo.contrib.gdpopt.util import SuppressInfeasibleWarning, _DoNothing, copy_var_list_values, get_main_elapsed_time
from pyomo.contrib.mindtpy.cut_generation import add_oa_cuts, add_affine_cuts
from pyomo.contrib.mindtpy.util import calc_jacobians, var_bound_add
from pyomo.core import (ConstraintList, Objective,
                        TransformationFactory, maximize, minimize, value, Var)
from pyomo.opt import TerminationCondition as tc
from pyomo.opt import SolverFactory
=======
from pyomo.contrib.gdpopt.util import (SuppressInfeasibleWarning, _DoNothing,
                                       copy_var_list_values, get_main_elapsed_time)
from pyomo.contrib.mindtpy.cut_generation import add_oa_cuts, add_affine_cuts
from pyomo.contrib.mindtpy.nlp_solve import solve_subproblem
from pyomo.contrib.mindtpy.util import calc_jacobians, var_bound_add
from pyomo.core import (ConstraintList, Objective,
                        TransformationFactory, maximize, minimize,
                        value, Var)
from pyomo.opt import SolverFactory, TerminationCondition as tc
>>>>>>> f40e35fd
from pyomo.solvers.plugins.solvers.persistent_solver import PersistentSolver
from pyomo.contrib.mindtpy.nlp_solve import (solve_subproblem,
                                             handle_subproblem_optimal,
                                             handle_subproblem_infeasible,
                                             handle_subproblem_other_termination)
<<<<<<< HEAD
=======
from pyomo.contrib.mindtpy.cut_generation import add_oa_cuts
import math
>>>>>>> f40e35fd
from pyomo.contrib.mindtpy.feasibility_pump import feas_pump_loop
import logging

logger = logging.getLogger('pyomo.contrib.mindtpy')


def MindtPy_initialize_master(solve_data, config):
    """
    Initializes the decomposition algorithm and creates the master MIP/MILP problem.

    This function initializes the decomposition problem, which includes generating the initial cuts required to
    build the master MIP/MILP

    Parameters
    ----------
    solve_data: MindtPy Data Container
        data container that holds solve-instance data
    config: ConfigBlock
        contains the specific configurations for the algorithm
    """
    # if single tree is activated, we need to add bounds for unbounded variables in nonlinear constraints to avoid unbounded master problem.
    if config.single_tree:
        var_bound_add(solve_data, config)

    m = solve_data.mip = solve_data.working_model.clone()
    next(solve_data.mip.component_data_objects(
        Objective, active=True)).deactivate()

    MindtPy = m.MindtPy_utils
    if config.calculate_dual:
        m.dual.deactivate()

    if config.init_strategy == 'feas_pump':
        MindtPy.MindtPy_linear_cuts.fp_orthogonality_cuts = ConstraintList(
            doc='Orthogonality cuts in feasibility pump')
        if config.fp_projcuts:
            solve_data.working_model.MindtPy_utils.MindtPy_linear_cuts.fp_orthogonality_cuts = ConstraintList(
                doc='Orthogonality cuts in feasibility pump')
    if config.strategy == 'OA' or config.init_strategy == 'feas_pump':
        calc_jacobians(solve_data, config)  # preload jacobians
        MindtPy.MindtPy_linear_cuts.oa_cuts = ConstraintList(
            doc='Outer approximation cuts')
    elif config.strategy == 'ECP':
        calc_jacobians(solve_data, config)  # preload jacobians
        MindtPy.MindtPy_linear_cuts.ecp_cuts = ConstraintList(
            doc='Extended Cutting Planes')
    elif config.strategy == 'GOA':
        MindtPy.MindtPy_linear_cuts.aff_cuts = ConstraintList(
            doc='Affine cuts')
    # elif config.strategy == 'PSC':
    #     detect_nonlinear_vars(solve_data, config)
    #     MindtPy.MindtPy_linear_cuts.psc_cuts = ConstraintList(
    #         doc='Partial surrogate cuts')
    # elif config.strategy == 'GBD':
    #     MindtPy.MindtPy_linear_cuts.gbd_cuts = ConstraintList(
    #         doc='Generalized Benders cuts')

    # Set default initialization_strategy
    if config.init_strategy is None:
        if config.strategy in {'OA', 'GOA'}:
            config.init_strategy = 'rNLP'
        else:
            config.init_strategy = 'max_binary'

    config.logger.info(
        '{} is the initial strategy being used.'
        '\n'.format(
            config.init_strategy))
    # Do the initialization
    if config.init_strategy == 'rNLP':
        init_rNLP(solve_data, config)
    elif config.init_strategy == 'max_binary':
        init_max_binaries(solve_data, config)
    elif config.init_strategy == 'initial_binary':
        if config.strategy != 'ECP':
            fixed_nlp, fixed_nlp_result = solve_subproblem(
                solve_data, config)
            if fixed_nlp_result.solver.termination_condition in {tc.optimal, tc.locallyOptimal, tc.feasible}:
                handle_subproblem_optimal(fixed_nlp, solve_data, config)
            elif fixed_nlp_result.solver.termination_condition in {tc.infeasible, tc.noSolution}:
                handle_subproblem_infeasible(fixed_nlp, solve_data, config)
            else:
                handle_subproblem_other_termination(fixed_nlp, fixed_nlp_result.solver.termination_condition,
                                                    solve_data, config)
    elif config.init_strategy == 'feas_pump':
        init_rNLP(solve_data, config)
        feas_pump_loop(solve_data, config)


def init_rNLP(solve_data, config):
    """
    Initialize the problem by solving the relaxed NLP (fixed binary variables) and then store the optimal variable
    values obtained from solving the rNLP

    Parameters
    ----------
    solve_data: MindtPy Data Container
        data container that holds solve-instance data
    config: ConfigBlock
        contains the specific configurations for the algorithm
    """
    m = solve_data.working_model.clone()
    config.logger.info(
        "Relaxed NLP: Solve relaxed integrality")
    MindtPy = m.MindtPy_utils
    TransformationFactory('core.relax_integer_vars').apply_to(m)
    nlp_args = dict(config.nlp_solver_args)
    elapsed = get_main_elapsed_time(solve_data.timing)
    remaining = int(max(config.time_limit - elapsed, 1))
    if config.nlp_solver == 'gams':
        nlp_args['add_options'] = nlp_args.get('add_options', [])
        nlp_args['add_options'].append('option reslim=%s;' % remaining)
    with SuppressInfeasibleWarning():
        results = SolverFactory(config.nlp_solver).solve(
            m, tee=config.nlp_solver_tee, **nlp_args)
    subprob_terminate_cond = results.solver.termination_condition
    if subprob_terminate_cond in {tc.optimal, tc.feasible, tc.locallyOptimal}:
        if subprob_terminate_cond in {tc.feasible, tc.locallyOptimal}:
            config.logger.info(
                'relaxed NLP is not solved to optimality.')
<<<<<<< HEAD
        main_objective = next(m.component_data_objects(Objective, active=True))
=======
>>>>>>> f40e35fd
        dual_values = list(
            m.dual[c] for c in MindtPy.constraint_list) if config.calculate_dual else None
        # Add OA cut
        # This covers the case when the Lower bound does not exist.
        # TODO: should we use the bound of the rNLP here?
        if solve_data.objective_sense == minimize:
            if not math.isnan(results.problem.lower_bound):
                solve_data.LB = results.problem.lower_bound
                solve_data.LB_progress.append(results.problem.lower_bound)
        elif not math.isnan(results.problem.upper_bound):
            solve_data.UB = results.problem.upper_bound
            solve_data.UB_progress.append(results.problem.upper_bound)
        main_objective = MindtPy.objective_list[-1]
        config.logger.info(
            'Relaxed NLP: OBJ: %s  LB: %s  UB: %s'
            % (value(main_objective.expr), solve_data.LB, solve_data.UB))
        if config.strategy in {'OA', 'GOA', 'feas_pump'}:
            copy_var_list_values(m.MindtPy_utils.variable_list,
                                 solve_data.mip.MindtPy_utils.variable_list,
                                 config, ignore_integrality=True)
            if config.init_strategy == 'feas_pump':
                copy_var_list_values(m.MindtPy_utils.variable_list,
                                     solve_data.working_model.MindtPy_utils.variable_list,
                                     config, ignore_integrality=True)
            if config.strategy == 'OA':
                add_oa_cuts(solve_data.mip, dual_values, solve_data, config)
            elif config.strategy == 'GOA':
                add_affine_cuts(solve_data, config)
            # TODO check if value of the binary or integer varibles is 0/1 or integer value.
            for var in solve_data.mip.MindtPy_utils.discrete_variable_list:
                var.value = int(round(var.value))
    elif subprob_terminate_cond in {tc.infeasible, tc.noSolution}:
        # TODO fail? try something else?
        config.logger.info(
            'Initial relaxed NLP problem is infeasible. '
            'Problem may be infeasible.')
    elif subprob_terminate_cond is tc.maxTimeLimit:
        config.logger.info(
            'NLP subproblem failed to converge within time limit.')
        solve_data.results.solver.termination_condition = tc.maxTimeLimit
    elif subprob_terminate_cond is tc.maxIterations:
        config.logger.info(
            'NLP subproblem failed to converge within iteration limit.')
    else:
        raise ValueError(
            'MindtPy unable to handle relaxed NLP termination condition '
            'of %s. Solver message: %s' %
            (subprob_terminate_cond, results.solver.message))


def init_max_binaries(solve_data, config):
    """
    Modifies model by maximizing the number of activated binary variables

    Note - The user would usually want to call solve_subproblem after an
    invocation of this function.

    Parameters
    ----------
    solve_data: MindtPy Data Container
        data container that holds solve-instance data
    config: ConfigBlock
        contains the specific configurations for the algorithm
    """
    m = solve_data.working_model.clone()
    if config.calculate_dual:
        m.dual.deactivate()
    MindtPy = m.MindtPy_utils
    solve_data.mip_subiter += 1
    config.logger.info(
        "MILP %s: maximize value of binaries" %
        (solve_data.mip_iter))
    for c in MindtPy.nonlinear_constraint_list:
        c.deactivate()
    objective = next(m.component_data_objects(Objective, active=True))
    objective.deactivate()
    binary_vars = (
        v for v in m.component_data_objects(ctype=Var)
        if v.is_binary() and not v.fixed)
    MindtPy.MindtPy_max_binary_obj = Objective(
        expr=sum(v for v in binary_vars), sense=maximize)

    getattr(m, 'ipopt_zL_out', _DoNothing()).deactivate()
    getattr(m, 'ipopt_zU_out', _DoNothing()).deactivate()

    opt = SolverFactory(config.mip_solver)
    if isinstance(opt, PersistentSolver):
        opt.set_instance(m)
    mip_args = dict(config.mip_solver_args)
    elapsed = get_main_elapsed_time(solve_data.timing)
    remaining = int(max(config.time_limit - elapsed, 1))
    if config.mip_solver == 'gams':
        mip_args['add_options'] = mip_args.get('add_options', [])
        mip_args['add_options'].append('option optcr=0.001;')
    results = opt.solve(m, tee=config.mip_solver_tee, **mip_args)

    solve_terminate_cond = results.solver.termination_condition
    if solve_terminate_cond is tc.optimal:
        copy_var_list_values(
            MindtPy.variable_list,
            solve_data.working_model.MindtPy_utils.variable_list,
            config)

        pass  # good
    elif solve_terminate_cond is tc.infeasible:
        raise ValueError(
            'MILP master problem is infeasible. '
            'Problem may have no more feasible '
            'binary configurations.')
    elif solve_terminate_cond is tc.maxTimeLimit:
        config.logger.info(
            'NLP subproblem failed to converge within time limit.')
<<<<<<< HEAD
        solve_data.results.solver.termination_condition = tc.maxTimeLimit
=======
>>>>>>> f40e35fd
    elif solve_terminate_cond is tc.maxIterations:
        config.logger.info(
            'NLP subproblem failed to converge within iteration limit.')
    else:
        raise ValueError(
            'MindtPy unable to handle MILP master termination condition '
            'of %s. Solver message: %s' %
            (solve_terminate_cond, results.solver.message))<|MERGE_RESOLUTION|>--- conflicted
+++ resolved
@@ -10,16 +10,6 @@
 
 """Initialization functions."""
 from __future__ import division
-<<<<<<< HEAD
-import math
-from pyomo.contrib.gdpopt.util import SuppressInfeasibleWarning, _DoNothing, copy_var_list_values, get_main_elapsed_time
-from pyomo.contrib.mindtpy.cut_generation import add_oa_cuts, add_affine_cuts
-from pyomo.contrib.mindtpy.util import calc_jacobians, var_bound_add
-from pyomo.core import (ConstraintList, Objective,
-                        TransformationFactory, maximize, minimize, value, Var)
-from pyomo.opt import TerminationCondition as tc
-from pyomo.opt import SolverFactory
-=======
 from pyomo.contrib.gdpopt.util import (SuppressInfeasibleWarning, _DoNothing,
                                        copy_var_list_values, get_main_elapsed_time)
 from pyomo.contrib.mindtpy.cut_generation import add_oa_cuts, add_affine_cuts
@@ -29,17 +19,12 @@
                         TransformationFactory, maximize, minimize,
                         value, Var)
 from pyomo.opt import SolverFactory, TerminationCondition as tc
->>>>>>> f40e35fd
 from pyomo.solvers.plugins.solvers.persistent_solver import PersistentSolver
 from pyomo.contrib.mindtpy.nlp_solve import (solve_subproblem,
                                              handle_subproblem_optimal,
                                              handle_subproblem_infeasible,
                                              handle_subproblem_other_termination)
-<<<<<<< HEAD
-=======
-from pyomo.contrib.mindtpy.cut_generation import add_oa_cuts
 import math
->>>>>>> f40e35fd
 from pyomo.contrib.mindtpy.feasibility_pump import feas_pump_loop
 import logging
 
@@ -160,10 +145,6 @@
         if subprob_terminate_cond in {tc.feasible, tc.locallyOptimal}:
             config.logger.info(
                 'relaxed NLP is not solved to optimality.')
-<<<<<<< HEAD
-        main_objective = next(m.component_data_objects(Objective, active=True))
-=======
->>>>>>> f40e35fd
         dual_values = list(
             m.dual[c] for c in MindtPy.constraint_list) if config.calculate_dual else None
         # Add OA cut
@@ -276,10 +257,7 @@
     elif solve_terminate_cond is tc.maxTimeLimit:
         config.logger.info(
             'NLP subproblem failed to converge within time limit.')
-<<<<<<< HEAD
         solve_data.results.solver.termination_condition = tc.maxTimeLimit
-=======
->>>>>>> f40e35fd
     elif solve_terminate_cond is tc.maxIterations:
         config.logger.info(
             'NLP subproblem failed to converge within iteration limit.')

--- conflicted
+++ resolved
@@ -12,13 +12,8 @@
 from pyomo.gdp import GDP_Error, Disjunction
 from pyomo.gdp.disjunct import _DisjunctData, Disjunct
 
-<<<<<<< HEAD
-from pyomo.core.base.component import _ComponentBase
 from pyomo.common.collections import ComponentSet
 from pyomo.core import Block, TraversalStrategy, SortComponents
-=======
-from pyomo.core import Block, TraversalStrategy
->>>>>>> 76a40427
 from pyomo.opt import TerminationCondition, SolverStatus
 from weakref import ref as weakref_ref
 from collections import defaultdict

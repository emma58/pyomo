#  ___________________________________________________________________________
#
#  Pyomo: Python Optimization Modeling Objects
#  Copyright (c) 2008-2022
#  National Technology and Engineering Solutions of Sandia, LLC
#  Under the terms of Contract DE-NA0003525 with National Technology and
#  Engineering Solutions of Sandia, LLC, the U.S. Government retains certain
#  rights in this software.
#  This software is distributed under the 3-clause BSD License.
#  ___________________________________________________________________________

"""Big-M Generalized Disjunctive Programming transformation module."""

import logging

from pyomo.common.collections import ComponentMap, ComponentSet
from pyomo.common.config import ConfigDict, ConfigValue
from pyomo.common.modeling import unique_component_name
from pyomo.common.deprecation import deprecated, deprecation_warning
from pyomo.contrib.cp.transform.logical_to_disjunctive_program import (
    LogicalToDisjunctive)
from pyomo.contrib.fbbt.fbbt import compute_bounds_on_expr
from pyomo.core import (
    Block, BooleanVar, Connector, Constraint, Param, Set, SetOf, Suffix, Var,
    Expression, SortComponents, TraversalStrategy, value, RangeSet,
    NonNegativeIntegers, Binary, Any)
<<<<<<< HEAD
from pyomo.core.base.boolean_var import (
    _DeprecatedImplicitAssociatedBinaryVariable)
from pyomo.core.base import TransformationFactory, Reference
=======
from pyomo.core.base.external import ExternalFunction
from pyomo.core.base import Transformation, TransformationFactory, Reference
>>>>>>> 5e885ca4
import pyomo.core.expr.current as EXPR
from pyomo.gdp import Disjunct, Disjunction, GDP_Error
from pyomo.gdp.plugins.gdp_to_mip_transformation import (
    GDP_to_MIP_Transformation)
from pyomo.gdp.transformed_disjunct import _TransformedDisjunct
from pyomo.gdp.util import (
    is_child_of, get_src_disjunction, get_src_constraint,
    get_transformed_constraints, _get_constraint_transBlock, get_src_disjunct,
     _warn_for_active_disjunct, preprocess_targets, _to_dict,
    _get_bigm_suffix_list, _convert_M_to_tuple, _warn_for_unused_bigM_args)
from pyomo.core.util import target_list
from pyomo.network import Port
from pyomo.repn import generate_standard_repn
from functools import wraps
from weakref import ref as weakref_ref, ReferenceType

logger = logging.getLogger('pyomo.gdp.bigm')

@TransformationFactory.register('gdp.bigm', doc="Relax disjunctive model using "
                                "big-M terms.")
class BigM_Transformation(GDP_to_MIP_Transformation):
    """Relax disjunctive model using big-M terms.

    Relaxes a disjunctive model into an algebraic model by adding Big-M
    terms to all disjunctive constraints.

    This transformation accepts the following keyword arguments:
        bigM: A user-specified value (or dict) of M values to use (see below)
        targets: the targets to transform [default: the instance]

    M values are determined as follows:
       1) if the constraint appears in the bigM argument dict
       2) if the constraint parent_component appears in the bigM
          argument dict
       3) if any block which is an ancestor to the constraint appears in
          the bigM argument dict
       3) if 'None' is in the bigM argument dict
       4) if the constraint or the constraint parent_component appear in
          a BigM Suffix attached to any parent_block() beginning with the
          constraint's parent_block and moving up to the root model.
       5) if None appears in a BigM Suffix attached to any
          parent_block() between the constraint and the root model.
       6) if the constraint is linear, estimate M using the variable bounds

    M values may be a single value or a 2-tuple specifying the M for the
    lower bound and the upper bound of the constraint body.

    Specifying "bigM=N" is automatically mapped to "bigM={None: N}".

    The transformation will create a new Block with a unique
    name beginning "_pyomo_gdp_bigm_reformulation".  That Block will
    contain an indexed Block named "relaxedDisjuncts", which will hold
    the relaxed disjuncts.  This block is indexed by an integer
    indicating the order in which the disjuncts were relaxed.
    Each block has a dictionary "_constraintMap":

        'srcConstraints': ComponentMap(<transformed constraint>:
                                       <src constraint>)
        'transformedConstraints': ComponentMap(<src constraint>:
                                               <transformed constraint>)

    All transformed Disjuncts will have a pointer to the block their transformed
    constraints are on, and all transformed Disjunctions will have a
    pointer to the corresponding 'Or' or 'ExactlyOne' constraint.

    """

    CONFIG = ConfigDict("gdp.bigm")
    CONFIG.declare('targets', ConfigValue(
        default=None,
        domain=target_list,
        description="target or list of targets that will be relaxed",
        doc="""

        This specifies the list of components to relax. If None (default), the
        entire model is transformed. Note that if the transformation is done out
        of place, the list of targets should be attached to the model before it
        is cloned, and the list will specify the targets on the cloned
        instance."""
    ))
    CONFIG.declare('bigM', ConfigValue(
        default=None,
        domain=_to_dict,
        description="Big-M value used for constraint relaxation",
        doc="""

        A user-specified value, dict, or ComponentMap of M values that override
        M-values found through model Suffixes or that would otherwise be
        calculated using variable domains."""
    ))
    CONFIG.declare('assume_fixed_vars_permanent', ConfigValue(
        default=False,
        domain=bool,
        description="Boolean indicating whether or not to transform so that "
        "the transformed model will still be valid when fixed Vars are "
        "unfixed.",
        doc="""
        This is only relevant when the transformation will be estimating values
        for M. If True, the transformation will calculate M values assuming that
        fixed variables will always be fixed to their current values. This means
        that if a fixed variable is unfixed after transformation, the
        transformed model is potentially no longer valid. By default, the
        transformation will assume fixed variables could be unfixed in the
        future and will use their bounds to calculate the M value rather than
        their value. Note that this could make for a weaker LP relaxation
        while the variables remain fixed.
        """
    ))
    def __init__(self):
        super(BigM_Transformation, self).__init__()
        self.logger = logger

    def _get_bigm_arg_list(self, bigm_args, block):
        # Gather what we know about blocks from args exactly once. We'll still
        # check for constraints in the moment, but if that fails, we've
        # preprocessed the time-consuming part of traversing up the tree.
        arg_list = []
        if bigm_args is None:
            return arg_list
        while block is not None:
            if block in bigm_args:
                arg_list.append({block: bigm_args[block]})
            block = block.parent_block()
        return arg_list

    def _apply_to(self, instance, **kwds):
        self.used_args = ComponentMap() # If everything was sure to go well,
                                        # this could be a dictionary. But if
                                        # someone messes up and gives us a Var
                                        # as a key in bigMargs, I need the error
                                        # not to be when I try to put it into
                                        # this map!
        try:
            super()._apply_to(instance, **kwds)
        finally:
            self.used_args.clear()

    def _apply_to_impl(self, instance, **kwds):
<<<<<<< HEAD
        super(BigM_Transformation, self)._apply_to_impl(instance, **kwds)

        bigM = self._config.bigM
=======
        if not instance.ctype in (Block, Disjunct):
            raise GDP_Error("Transformation called on %s of type %s. "
                            "'instance' must be a ConcreteModel, Block, or "
                            "Disjunct (in the case of nested disjunctions)." %
                            (instance.name, instance.ctype))

        config = self.CONFIG(kwds.pop('options', {}))

        # We will let args override suffixes and estimate as a last
        # resort. More specific args/suffixes override ones anywhere in
        # the tree. Suffixes lower down in the tree override ones higher
        # up.
        config.set_value(kwds)
        bigM = config.bigM
        self.assume_fixed_vars_permanent = config.assume_fixed_vars_permanent

        targets = config.targets
        # We need to check that all the targets are in fact on instance. As we
        # do this, we will use the set below to cache components we know to be
        # in the tree rooted at instance.
        knownBlocks = {}
        if targets is None:
            targets = (instance, )

        # FIXME: For historical reasons, BigM would silently skip
        # any targets that were explicitly deactivated.  This
        # preserves that behavior (although adds a warning).  We
        # should revisit that design decision and probably remove
        # this filter, as it is slightly ambiguous as to what it
        # means for the target to be deactivated: is it just the
        # target itself [historical implementation] or any block in
        # the hierarchy?
        def _filter_inactive(targets):
            for t in targets:
                if not t.active:
                    logger.warning(
                        'GDP.BigM transformation passed a deactivated '
                        f'target ({t.name}). Skipping.')
                else:
                    yield t
        targets = list(_filter_inactive(targets))
>>>>>>> 5e885ca4

        # transform any logical constraints that might be anywhere on the stuff
        # we're about to transform. We do this before we preprocess targets
        # because we will likely create more disjunctive components that will
        # need transformation.
        disj_targets = []
        for t in targets:
            disj_datas = t.values() if t.is_indexed() else [t,]
            if t.ctype is Disjunct:
                disj_targets.extend(disj_datas)
            if t.ctype is Disjunction:
                disj_targets.extend([d for disjunction in disj_datas for d in
                                     disjunction.disjuncts])
        TransformationFactory('contrib.logical_to_disjunctive').apply_to(
            instance,
            targets=[blk for blk in targets if blk.ctype is Block] +
            disj_targets)

        # we need to preprocess targets to make sure that if there are any
        # disjunctions in targets that their disjuncts appear before them in
        # the list.
        gdp_tree = self._get_gdp_tree_from_targets(instance)
        preprocessed_targets = gdp_tree.reverse_topological_sort()

<<<<<<< HEAD
        # transform any logical constraints that might be anywhere on the stuff
        # we're about to transform.
        targets = [] if not self._config.targets else self._config.targets
        TransformationFactory('core.logical_to_linear').apply_to(
            instance,
            targets=[blk for blk in targets if blk.ctype is Block] +
            [disj for disj in preprocessed_targets if disj.ctype is Disjunct])

        self.assume_fixed_vars_permanent = self._config.\
                                           assume_fixed_vars_permanent

=======
>>>>>>> 5e885ca4
        for t in preprocessed_targets:
            if t.ctype is Disjunction:
                self._transform_disjunctionData(
                    t, t.index(), parent_disjunct=gdp_tree.parent(t),
                    root_disjunct=gdp_tree.root_disjunct(t))
            else:# We know t is a Disjunct after preprocessing
                self._transform_disjunct(
                    t, bigM, root_disjunct=gdp_tree.root_disjunct(t))

        # issue warnings about anything that was in the bigM args dict that we
        # didn't use
        _warn_for_unused_bigM_args(bigM, self.used_args, logger)

    def _add_transformation_block(self, to_block):
        return super(BigM_Transformation, self)._add_transformation_block(
            to_block, 'bigm')

    def _add_xor_constraint(self, disjunction, transBlock):
        # Put the disjunction constraint on the transformation block and
        # determine whether it is an OR or XOR constraint.
        # We never do this for just a DisjunctionData because we need to know
        # about the index set of its parent component (so that we can make the
        # index of this constraint match). So if we called this on a
        # DisjunctionData, we did something wrong.

        # first check if the constraint already exists
        if disjunction in self._algebraic_constraints:
            return self._algebraic_constraints[disjunction]

        # add the XOR (or OR) constraints to parent block (with unique name)
        # It's indexed if this is an IndexedDisjunction, not otherwise
        if disjunction.is_indexed():
            orC = Constraint(Any)
        else:
            orC = Constraint()
        orCname = unique_component_name(
            transBlock,disjunction.getname(fully_qualified=False) + '_xor')
        transBlock.add_component(orCname, orC)
        self._algebraic_constraints[disjunction] = orC

        return orC

    def _transform_disjunctionData(self, obj, index, parent_disjunct=None,
                                   root_disjunct=None):
        # Create or fetch the transformation block
        if root_disjunct is not None:
            # We want to put all the transformed things on the root
            # Disjunct's parent's block so that they do not get
            # re-transformed
            transBlock = self._add_transformation_block(
                root_disjunct.parent_block())
        else:
            # This isn't nested--just put it on the parent block.
            transBlock = self._add_transformation_block(obj.parent_block())

        # create or fetch the xor constraint
        xorConstraint = self._add_xor_constraint(obj.parent_component(),
                                                 transBlock)
        # Just because it's unlikely this is what someone meant to do...
        if len(obj.disjuncts) == 0:
            raise GDP_Error("Disjunction '%s' is empty. This is "
                            "likely indicative of a modeling error."  %
                            obj.name)

        # add or (or xor) constraint
        or_expr = sum(disjunct.binary_indicator_var for disjunct in
                      obj.disjuncts)

        rhs = 1 if parent_disjunct is None else \
              parent_disjunct.binary_indicator_var
        if obj.xor:
            xorConstraint[index] = or_expr == rhs
        else:
            xorConstraint[index] = or_expr >= rhs
        # Mark the DisjunctionData as transformed by mapping it to its XOR
        # constraint.
        obj._algebraic_constraint = weakref_ref(xorConstraint[index])

        # and deactivate for the writers
        obj.deactivate()

    def _transform_disjunct(self, obj, bigM, root_disjunct):
        root = root_disjunct.parent_block() if root_disjunct is not None else \
               obj.parent_block()
        transBlock = self._add_transformation_block(root)
        suffix_list = _get_bigm_suffix_list(obj)
        arg_list = self._get_bigm_arg_list(bigM, obj)

        # add reference to original disjunct on transformation block
        relaxedDisjuncts = transBlock.relaxedDisjuncts
        relaxationBlock = relaxedDisjuncts[len(relaxedDisjuncts)]
        # we will keep a map of constraints (hashable, ha!) to a tuple to
        # indicate what their M value is and where it came from, of the form:
        # ((lower_value, lower_source, lower_key), (upper_value, upper_source,
        # upper_key)), where the first tuple is the information for the lower M,
        # the second tuple is the info for the upper M, source is the Suffix or
        # argument dictionary and None if the value was calculated, and key is
        # the key in the Suffix or argument dictionary, and None if it was
        # calculated. (Note that it is possible the lower or upper is
        # user-specified and the other is not, hence the need to store
        # information for both.)
        relaxationBlock.bigm_src = {}
        relaxationBlock.localVarReferences = Block()
        # add the map that will link back and forth between transformed
        # constraints and their originals.
        relaxationBlock._constraintMap = {
            'srcConstraints': ComponentMap(),
            'transformedConstraints': ComponentMap()
        }
        relaxationBlock.transformedConstraints = Constraint(Any)
        obj._transformation_block = weakref_ref(relaxationBlock)
        relaxationBlock._src_disjunct = weakref_ref(obj)

        # This is crazy, but if the disjunction has been previously
        # relaxed, the disjunct *could* be deactivated.  This is a big
        # deal for Hull, as it uses the component_objects /
        # component_data_objects generators.  For BigM, that is OK,
        # because we never use those generators with active=True.  I am
        # only noting it here for the future when someone (me?) is
        # comparing the two relaxations.
        #
        # Transform each component within this disjunct
        self._transform_block_components(obj, obj, bigM, arg_list, suffix_list)

        # deactivate disjunct to keep the writers happy
        obj._deactivate_without_fixing_indicator()

    def _transform_block_components(self, block, disjunct, bigM, arg_list,
                                    suffix_list):
        # Find all the variables declared here (including the indicator_var) and
        # add a reference on the transformation block so these will be
        # accessible when the Disjunct is deactivated.
        varRefBlock = disjunct._transformation_block().localVarReferences
        for v in block.component_objects(Var, descend_into=Block, active=None):
            varRefBlock.add_component(unique_component_name(
                varRefBlock, v.getname(fully_qualified=False)), Reference(v))

        # Now look through the component map of block and transform everything
        # we have a handler for. Yell if we don't know how to handle it. (Note
        # that because we only iterate through active components, this means
        # non-ActiveComponent types cannot have handlers.)
        for obj in block.component_objects(active=True, descend_into=Block):
            handler = self.handlers.get(obj.ctype, None)
            if not handler:
                if handler is None:
                    raise GDP_Error(
                        "No BigM transformation handler registered "
                        "for modeling components of type %s. If your "
                        "disjuncts contain non-GDP Pyomo components that "
                        "require transformation, please transform them first."
                        % obj.ctype)
                continue
            # obj is what we are transforming, we pass disjunct
            # through so that we will have access to the indicator
            # variables down the line.
            handler(obj, disjunct, bigM, arg_list, suffix_list)

    def _warn_for_active_disjunct(self, innerdisjunct, outerdisjunct, bigMargs,
                                  arg_list, suffix_list):
        _warn_for_active_disjunct(innerdisjunct, outerdisjunct)

    def _transform_constraint(self, obj, disjunct, bigMargs, arg_list,
                              disjunct_suffix_list):
        # add constraint to the transformation block, we'll transform it there.
        transBlock = disjunct._transformation_block()
        bigm_src = transBlock.bigm_src
        constraintMap = transBlock._constraintMap

        disjunctionRelaxationBlock = transBlock.parent_block()
        
        # We will make indexes from ({obj.local_name} x obj.index_set() x ['lb',
        # 'ub']), but don't bother construct that set here, as taking Cartesian
        # products is kind of expensive (and redundant since we have the
        # original model)
        newConstraint = transBlock.transformedConstraints

        for i in sorted(obj.keys()):
            c = obj[i]
            if not c.active:
                continue

            lower = (None, None, None)
            upper = (None, None, None)

            # first, we see if an M value was specified in the arguments.
            # (This returns None if not)
            lower, upper = self._get_M_from_args(c, bigMargs, arg_list, lower,
                                                 upper)
            M = (lower[0], upper[0])

            if self._generate_debug_messages:
                logger.debug("GDP(BigM): The value for M for constraint '%s' "
                             "from the BigM argument is %s." % (c.name,
                                                                str(M)))

            # if we didn't get something we need from args, try suffixes:
            if (M[0] is None and c.lower is not None) or \
               (M[1] is None and c.upper is not None):
                # first get anything parent to c but below disjunct
                suffix_list = _get_bigm_suffix_list(
                    c.parent_block(),
                    stopping_block=disjunct)
                # prepend that to what we already collected for the disjunct.
                suffix_list.extend(disjunct_suffix_list)
                lower, upper = self._update_M_from_suffixes(c, suffix_list,
                                                            lower, upper)
                M = (lower[0], upper[0])

            if self._generate_debug_messages:
                logger.debug("GDP(BigM): The value for M for constraint '%s' "
                             "after checking suffixes is %s." % (c.name,
                                                                 str(M)))

            if c.lower is not None and M[0] is None:
                M = (self._estimate_M(c.body, c)[0] - c.lower, M[1])
                lower = (M[0], None, None)
            if c.upper is not None and M[1] is None:
                M = (M[0], self._estimate_M(c.body, c)[1] - c.upper)
                upper = (M[1], None, None)

            if self._generate_debug_messages:
                logger.debug("GDP(BigM): The value for M for constraint '%s' "
                             "after estimating (if needed) is %s." %
                             (c.name, str(M)))

            # save the source information
            bigm_src[c] = (lower, upper)

            self._add_constraint_expressions(c, i, M,
                                             disjunct.binary_indicator_var,
                                             newConstraint, constraintMap)

            # deactivate because we relaxed
            c.deactivate()

    def _add_constraint_expressions(self, c, i, M, indicator_var, newConstraint,
                                    constraintMap):
        # Since we are both combining components from multiple blocks and using
        # local names, we need to make sure that the first index for
        # transformedConstraints is guaranteed to be unique. We just grab the
        # current length of the list here since that will be monotonically
        # increasing and hence unique. We'll append it to the
        # slightly-more-human-readable constraint name for something familiar
        # but unique. (Note that we really could do this outside of the loop
        # over the constraint indices, but I don't think it matters a lot.)
        unique = len(newConstraint)
        name = c.local_name + "_%s" % unique

        if c.lower is not None:
            if M[0] is None:
                raise GDP_Error("Cannot relax disjunctive constraint '%s' "
                                "because M is not defined." % name)
            M_expr = M[0] * (1 - indicator_var)
            newConstraint.add((name, i, 'lb'), c.lower <= c. body - M_expr)
            constraintMap[
                'transformedConstraints'][c] = [
                    newConstraint[name, i, 'lb']]
            constraintMap['srcConstraints'][
                newConstraint[name, i, 'lb']] = c
        if c.upper is not None:
            if M[1] is None:
                raise GDP_Error("Cannot relax disjunctive constraint '%s' "
                                "because M is not defined." % name)
            M_expr = M[1] * (1 - indicator_var)
            newConstraint.add((name, i, 'ub'), c.body - M_expr <= c.upper)
            transformed = constraintMap['transformedConstraints'].get(c)
            if transformed is not None:
                constraintMap['transformedConstraints'][
                    c].append(newConstraint[name, i, 'ub'])
            else:
                constraintMap[
                    'transformedConstraints'][c] = [
                        newConstraint[name, i, 'ub']]
            constraintMap['srcConstraints'][
                newConstraint[name, i, 'ub']] = c

    def _process_M_value(self, m, lower, upper, need_lower, need_upper, src,
                         key, constraint, from_args=False):
        m = _convert_M_to_tuple(m, constraint)
        if need_lower and m[0] is not None:
            if from_args:
                self.used_args[key] = m
            lower = (m[0], src, key)
            need_lower = False
        if need_upper and m[1] is not None:
            if from_args:
                self.used_args[key] = m
            upper = (m[1], src, key)
            need_upper = False
        return lower, upper, need_lower, need_upper

    def _get_M_from_args(self, constraint, bigMargs, arg_list, lower, upper):
        # check args: we first look in the keys for constraint and
        # constraintdata. In the absence of those, we traverse up the blocks,
        # and as a last resort check for a value for None
        if bigMargs is None:
            return (lower, upper)

        # since we check for args first, we know lower[0] and upper[0] are both
        # None
        need_lower = constraint.lower is not None
        need_upper = constraint.upper is not None

        # check for the constraint itself and its container
        parent = constraint.parent_component()
        if constraint in bigMargs:
            m = bigMargs[constraint]
            (lower, upper,
             need_lower, need_upper) = self._process_M_value(m, lower, upper,
                                                             need_lower,
                                                             need_upper,
                                                             bigMargs,
                                                             constraint,
                                                             constraint,
                                                             from_args=True)
            if not need_lower and not need_upper:
                return lower, upper
        elif parent in bigMargs:
            m = bigMargs[parent]
            (lower, upper,
             need_lower, need_upper) = self._process_M_value(m, lower, upper,
                                                             need_lower,
                                                             need_upper,
                                                             bigMargs, parent,
                                                             constraint,
                                                             from_args=True)
            if not need_lower and not need_upper:
                return lower, upper

        # use the precomputed traversal up the blocks
        for arg in arg_list:
            for block, val in arg.items():
                (lower, upper,
                 need_lower,
                 need_upper) = self._process_M_value(val, lower, upper,
                                                     need_lower, need_upper,
                                                     bigMargs, block,
                                                     constraint,
                                                     from_args=True)
                if not need_lower and not need_upper:
                    return lower, upper

        # last check for value for None!
        if None in bigMargs:
            m = bigMargs[None]
            (lower, upper,
             need_lower, need_upper) = self._process_M_value(m, lower, upper,
                                                             need_lower,
                                                             need_upper,
                                                             bigMargs, None,
                                                             constraint,
                                                             from_args=True)
            if not need_lower and not need_upper:
                return lower, upper

        return lower, upper

    def _update_M_from_suffixes(self, constraint, suffix_list, lower, upper):
        # It's possible we found half the answer in args, but we are still
        # looking for half the answer.
        need_lower = constraint.lower is not None and lower[0] is None
        need_upper = constraint.upper is not None and upper[0] is None
        M = None
        # first we check if the constraint or its parent is a key in any of the
        # suffix lists
        for bigm in suffix_list:
            if constraint in bigm:
                M = bigm[constraint]
                (lower, upper,
                 need_lower,
                 need_upper) = self._process_M_value(M, lower, upper,
                                                     need_lower, need_upper,
                                                     bigm, constraint,
                                                     constraint)
                if not need_lower and not need_upper:
                    return lower, upper

            # if c is indexed, check for the parent component
            if constraint.parent_component() in bigm:
                parent = constraint.parent_component()
                M = bigm[parent]
                (lower, upper,
                 need_lower,
                 need_upper) = self._process_M_value(M, lower, upper,
                                                     need_lower, need_upper,
                                                     bigm, parent, constraint)
                if not need_lower and not need_upper:
                    return lower, upper

        # if we didn't get an M that way, traverse upwards through the blocks
        # and see if None has a value on any of them.
        if M is None:
            for bigm in suffix_list:
                if None in bigm:
                    M = bigm[None]
                    (lower, upper,
                     need_lower,
                     need_upper) = self._process_M_value(M, lower, upper,
                                                         need_lower, need_upper,
                                                         bigm, None, constraint)
                if not need_lower and not need_upper:
                    return lower, upper
        return lower, upper

    def _estimate_M(self, expr, constraint):
        expr_lb, expr_ub = compute_bounds_on_expr(
            expr, ignore_fixed=not self.assume_fixed_vars_permanent)
        if expr_lb is None or expr_ub is None:
            raise GDP_Error("Cannot estimate M for unbounded "
                            "expressions.\n\t(found while processing "
                            "constraint '%s'). Please specify a value of M "
                            "or ensure all variables that appear in the "
                            "constraint are bounded." % constraint.name)
        else:
            M = (expr_lb, expr_ub)
        return tuple(M)

    # These are all functions to retrieve transformed components from
    # original ones and vice versa.

    @wraps(get_src_disjunct)
    def get_src_disjunct(self, transBlock):
        return get_src_disjunct(transBlock)

    @wraps(get_src_disjunction)
    def get_src_disjunction(self, xor_constraint):
        return get_src_disjunction(xor_constraint)

    @wraps(get_src_constraint)
    def get_src_constraint(self, transformedConstraint):
        return get_src_constraint(transformedConstraint)

    @wraps(get_transformed_constraints)
    def get_transformed_constraints(self, srcConstraint):
        return get_transformed_constraints(srcConstraint)

    @deprecated("The get_m_value_src function is deprecated. Use "
                "the get_M_value_src function if you need source "
                "information or the get_M_value function if you "
                "only need values.", version='5.7.1')
    def get_m_value_src(self, constraint):
        transBlock = _get_constraint_transBlock(constraint)
        ((lower_val, lower_source, lower_key),
         (upper_val, upper_source, upper_key)) = transBlock.bigm_src[constraint]

        if constraint.lower is not None and constraint.upper is not None and \
           (not lower_source is upper_source or not lower_key is upper_key):
            raise GDP_Error("This is why this method is deprecated: The lower "
                            "and upper M values for constraint %s came from "
                            "different sources, please use the get_M_value_src "
                            "method." % constraint.name)
        # if source and key are equal for the two, this is representable in the
        # old format.
        if constraint.lower is not None and lower_source is not None:
            return (lower_source, lower_key)
        if constraint.upper is not None and upper_source is not None:
            return (upper_source, upper_key)
        # else it was calculated:
        return (lower_val, upper_val)

    def get_M_value_src(self, constraint):
        """Return a tuple indicating how the M value used to transform
        constraint was specified. (In particular, this can be used to
        verify which BigM Suffixes were actually necessary to the
        transformation.)

        Return is of the form: ((lower_M_val, lower_M_source, lower_M_key),
                                (upper_M_val, upper_M_source, upper_M_key))

        If the constraint does not have a lower bound (or an upper bound),
        the first (second) element will be (None, None, None). Note that if
        a constraint is of the form a <= expr <= b or is an equality constraint,
        it is not necessarily true that the source of lower_M and upper_M
        are the same.

        If the M value came from an arg, source is the  dictionary itself and
        key is the key in that dictionary which gave us the M value.

        If the M value came from a Suffix, source is the BigM suffix used and
        key is the key in that Suffix.

        If the transformation calculated the value, both source and key are
        None.

        Parameters
        ----------
        constraint: Constraint, which must be in the subtree of a transformed
                    Disjunct
        """
        transBlock = _get_constraint_transBlock(constraint)
        # This is a KeyError if it fails, but it is also my fault if it
        # fails... (That is, it's a bug in the mapping.)
        return transBlock.bigm_src[constraint]

    def get_M_value(self, constraint):
        """Returns the M values used to transform constraint. Return is a tuple:
        (lower_M_value, upper_M_value). Either can be None if constraint does
        not have a lower or upper bound, respectively.

        Parameters
        ----------
        constraint: Constraint, which must be in the subtree of a transformed
                    Disjunct
        """
        transBlock = _get_constraint_transBlock(constraint)
        # This is a KeyError if it fails, but it is also my fault if it
        # fails... (That is, it's a bug in the mapping.)
        lower, upper = transBlock.bigm_src[constraint]
        return (lower[0], upper[0])

    def get_all_M_values_by_constraint(self, model):
        """Returns a dictionary mapping each constraint to a tuple:
        (lower_M_value, upper_M_value), where either can be None if the
        constraint does not have a lower or upper bound (respectively).

        Parameters
        ----------
        model: A GDP model that has been transformed with BigM
        """
        m_values = {}
        for disj in model.component_data_objects(
                Disjunct,
                active=None,
                descend_into=(Block, Disjunct)):
            transBlock = disj.transformation_block
            # First check if it was transformed at all.
            if transBlock is not None:
                # If it was transformed with BigM, we get the M values.
                if hasattr(transBlock, 'bigm_src'):
                    for cons in transBlock.bigm_src:
                        m_values[cons] = self.get_M_value(cons)
        return m_values

    def get_largest_M_value(self, model):
        """Returns the largest M value for any constraint on the model.

        Parameters
        ----------
        model: A GDP model that has been transformed with BigM
        """
        return max(max(abs(m) for m in m_values if m is not None) for m_values
                   in self.get_all_M_values_by_constraint(model).values())<|MERGE_RESOLUTION|>--- conflicted
+++ resolved
@@ -24,14 +24,7 @@
     Block, BooleanVar, Connector, Constraint, Param, Set, SetOf, Suffix, Var,
     Expression, SortComponents, TraversalStrategy, value, RangeSet,
     NonNegativeIntegers, Binary, Any)
-<<<<<<< HEAD
-from pyomo.core.base.boolean_var import (
-    _DeprecatedImplicitAssociatedBinaryVariable)
 from pyomo.core.base import TransformationFactory, Reference
-=======
-from pyomo.core.base.external import ExternalFunction
-from pyomo.core.base import Transformation, TransformationFactory, Reference
->>>>>>> 5e885ca4
 import pyomo.core.expr.current as EXPR
 from pyomo.gdp import Disjunct, Disjunction, GDP_Error
 from pyomo.gdp.plugins.gdp_to_mip_transformation import (
@@ -170,70 +163,8 @@
             self.used_args.clear()
 
     def _apply_to_impl(self, instance, **kwds):
-<<<<<<< HEAD
         super(BigM_Transformation, self)._apply_to_impl(instance, **kwds)
-
         bigM = self._config.bigM
-=======
-        if not instance.ctype in (Block, Disjunct):
-            raise GDP_Error("Transformation called on %s of type %s. "
-                            "'instance' must be a ConcreteModel, Block, or "
-                            "Disjunct (in the case of nested disjunctions)." %
-                            (instance.name, instance.ctype))
-
-        config = self.CONFIG(kwds.pop('options', {}))
-
-        # We will let args override suffixes and estimate as a last
-        # resort. More specific args/suffixes override ones anywhere in
-        # the tree. Suffixes lower down in the tree override ones higher
-        # up.
-        config.set_value(kwds)
-        bigM = config.bigM
-        self.assume_fixed_vars_permanent = config.assume_fixed_vars_permanent
-
-        targets = config.targets
-        # We need to check that all the targets are in fact on instance. As we
-        # do this, we will use the set below to cache components we know to be
-        # in the tree rooted at instance.
-        knownBlocks = {}
-        if targets is None:
-            targets = (instance, )
-
-        # FIXME: For historical reasons, BigM would silently skip
-        # any targets that were explicitly deactivated.  This
-        # preserves that behavior (although adds a warning).  We
-        # should revisit that design decision and probably remove
-        # this filter, as it is slightly ambiguous as to what it
-        # means for the target to be deactivated: is it just the
-        # target itself [historical implementation] or any block in
-        # the hierarchy?
-        def _filter_inactive(targets):
-            for t in targets:
-                if not t.active:
-                    logger.warning(
-                        'GDP.BigM transformation passed a deactivated '
-                        f'target ({t.name}). Skipping.')
-                else:
-                    yield t
-        targets = list(_filter_inactive(targets))
->>>>>>> 5e885ca4
-
-        # transform any logical constraints that might be anywhere on the stuff
-        # we're about to transform. We do this before we preprocess targets
-        # because we will likely create more disjunctive components that will
-        # need transformation.
-        disj_targets = []
-        for t in targets:
-            disj_datas = t.values() if t.is_indexed() else [t,]
-            if t.ctype is Disjunct:
-                disj_targets.extend(disj_datas)
-            if t.ctype is Disjunction:
-                disj_targets.extend([d for disjunction in disj_datas for d in
-                                     disjunction.disjuncts])
-        TransformationFactory('contrib.logical_to_disjunctive').apply_to(
-            instance,
-            targets=[blk for blk in targets if blk.ctype is Block] +
-            disj_targets)
 
         # we need to preprocess targets to make sure that if there are any
         # disjunctions in targets that their disjuncts appear before them in
@@ -241,20 +172,6 @@
         gdp_tree = self._get_gdp_tree_from_targets(instance)
         preprocessed_targets = gdp_tree.reverse_topological_sort()
 
-<<<<<<< HEAD
-        # transform any logical constraints that might be anywhere on the stuff
-        # we're about to transform.
-        targets = [] if not self._config.targets else self._config.targets
-        TransformationFactory('core.logical_to_linear').apply_to(
-            instance,
-            targets=[blk for blk in targets if blk.ctype is Block] +
-            [disj for disj in preprocessed_targets if disj.ctype is Disjunct])
-
-        self.assume_fixed_vars_permanent = self._config.\
-                                           assume_fixed_vars_permanent
-
-=======
->>>>>>> 5e885ca4
         for t in preprocessed_targets:
             if t.ctype is Disjunction:
                 self._transform_disjunctionData(
@@ -661,7 +578,7 @@
 
     def _estimate_M(self, expr, constraint):
         expr_lb, expr_ub = compute_bounds_on_expr(
-            expr, ignore_fixed=not self.assume_fixed_vars_permanent)
+            expr, ignore_fixed=not self._config.assume_fixed_vars_permanent)
         if expr_lb is None or expr_ub is None:
             raise GDP_Error("Cannot estimate M for unbounded "
                             "expressions.\n\t(found while processing "

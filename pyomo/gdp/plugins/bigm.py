--- conflicted
+++ resolved
@@ -310,128 +310,6 @@
             # deactivate because we relaxed
             c.deactivate()
 
-<<<<<<< HEAD
-    def _add_constraint_expressions(self, c, i, M, indicator_var, newConstraint,
-                                    constraintMap):
-        # Since we are both combining components from multiple blocks and using
-        # local names, we need to make sure that the first index for
-        # transformedConstraints is guaranteed to be unique. We just grab the
-        # current length of the list here since that will be monotonically
-        # increasing and hence unique. We'll append it to the
-        # slightly-more-human-readable constraint name for something familiar
-        # but unique. (Note that we really could do this outside of the loop
-        # over the constraint indices, but I don't think it matters a lot.)
-        unique = len(newConstraint)
-        name = c.local_name + "_%s" % unique
-
-        if c.lower is not None:
-            if M[0] is None:
-                raise GDP_Error("Cannot relax disjunctive constraint '%s' "
-                                "because M is not defined." % name)
-            M_expr = M[0] * (1 - indicator_var)
-            newConstraint.add((name, i, 'lb'), c.lower <= c. body - M_expr)
-            constraintMap[
-                'transformedConstraints'][c] = [newConstraint[name, i, 'lb']]
-            constraintMap['srcConstraints'][newConstraint[name, i, 'lb']] = c
-        if c.upper is not None:
-            if M[1] is None:
-                raise GDP_Error("Cannot relax disjunctive constraint '%s' "
-                                "because M is not defined." % name)
-            M_expr = M[1] * (1 - indicator_var)
-            newConstraint.add((name, i, 'ub'), c.body - M_expr <= c.upper)
-            transformed = constraintMap['transformedConstraints'].get(c)
-            if transformed is not None:
-                constraintMap['transformedConstraints'][
-                    c].append(newConstraint[name, i, 'ub'])
-            else:
-                constraintMap[
-                    'transformedConstraints'][c] = [
-                        newConstraint[name, i, 'ub']]
-            constraintMap['srcConstraints'][newConstraint[name, i, 'ub']] = c
-
-    def _process_M_value(self, m, lower, upper, need_lower, need_upper, src,
-                         key, constraint, from_args=False):
-        m = _convert_M_to_tuple(m, constraint)
-        if need_lower and m[0] is not None:
-            if from_args:
-                self.used_args[key] = m
-            lower = (m[0], src, key)
-            need_lower = False
-        if need_upper and m[1] is not None:
-            if from_args:
-                self.used_args[key] = m
-            upper = (m[1], src, key)
-            need_upper = False
-        return lower, upper, need_lower, need_upper
-
-    def _get_M_from_args(self, constraint, bigMargs, arg_list, lower, upper):
-        # check args: we first look in the keys for constraint and
-        # constraintdata. In the absence of those, we traverse up the blocks,
-        # and as a last resort check for a value for None
-        if bigMargs is None:
-            return (lower, upper)
-
-        # since we check for args first, we know lower[0] and upper[0] are both
-        # None
-        need_lower = constraint.lower is not None
-        need_upper = constraint.upper is not None
-
-        # check for the constraint itself and its container
-        parent = constraint.parent_component()
-        if constraint in bigMargs:
-            m = bigMargs[constraint]
-            (lower, upper,
-             need_lower, need_upper) = self._process_M_value(m, lower, upper,
-                                                             need_lower,
-                                                             need_upper,
-                                                             bigMargs,
-                                                             constraint,
-                                                             constraint,
-                                                             from_args=True)
-            if not need_lower and not need_upper:
-                return lower, upper
-        elif parent in bigMargs:
-            m = bigMargs[parent]
-            (lower, upper,
-             need_lower, need_upper) = self._process_M_value(m, lower, upper,
-                                                             need_lower,
-                                                             need_upper,
-                                                             bigMargs, parent,
-                                                             constraint,
-                                                             from_args=True)
-            if not need_lower and not need_upper:
-                return lower, upper
-
-        # use the precomputed traversal up the blocks
-        for arg in arg_list:
-            for block, val in arg.items():
-                (lower, upper,
-                 need_lower,
-                 need_upper) = self._process_M_value(val, lower, upper,
-                                                     need_lower, need_upper,
-                                                     bigMargs, block,
-                                                     constraint,
-                                                     from_args=True)
-                if not need_lower and not need_upper:
-                    return lower, upper
-
-        # last check for value for None!
-        if None in bigMargs:
-            m = bigMargs[None]
-            (lower, upper,
-             need_lower, need_upper) = self._process_M_value(m, lower, upper,
-                                                             need_lower,
-                                                             need_upper,
-                                                             bigMargs, None,
-                                                             constraint,
-                                                             from_args=True)
-            if not need_lower and not need_upper:
-                return lower, upper
-
-        return lower, upper
-
-=======
->>>>>>> 0055cfac
     def _update_M_from_suffixes(self, constraint, suffix_list, lower, upper):
         # It's possible we found half the answer in args, but we are still
         # looking for half the answer.

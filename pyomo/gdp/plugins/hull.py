--- conflicted
+++ resolved
@@ -29,12 +29,8 @@
                              is_child_of, get_src_disjunction,
                              get_src_constraint, get_transformed_constraints,
                              get_src_disjunct, _warn_for_active_disjunction,
-<<<<<<< HEAD
-                             _warn_for_active_disjunct, )
+                             _warn_for_active_disjunct, preprocess_targets)
 from pyomo.network import Port
-=======
-                             _warn_for_active_disjunct, preprocess_targets)
->>>>>>> 4f04de64
 from functools import wraps
 from weakref import ref as weakref_ref
 

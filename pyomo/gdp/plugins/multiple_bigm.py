--- conflicted
+++ resolved
@@ -158,7 +158,6 @@
         this flag is set to True.
         """
     ))
-<<<<<<< HEAD
     CONFIG.declare('reduce_cost_like_equations', ConfigValue(
         default=True,
         domain=bool,
@@ -180,9 +179,7 @@
             Engineering, vol. 24, no. 9-10, 2000, pp. 2125-2141.
         """
     ))
-=======
     transformation_name = 'mbigm'
->>>>>>> 0055cfac
 
     def __init__(self):
         super().__init__(logger)
@@ -299,35 +296,8 @@
 
         obj.deactivate()
 
-<<<<<<< HEAD
-    def _get_disjunct_relaxation_block(self, disjunct, transBlock):
-        if disjunct.transformation_block is not None:
-            return disjunct.transformation_block
-
-        # create a relaxation block for this disjunct
-        relaxedDisjuncts = transBlock.relaxedDisjuncts
-        relaxationBlock = relaxedDisjuncts[len(relaxedDisjuncts)]
-
-        relaxationBlock.localVarReferences = Block()
-
-        # add the map that will link back and forth between transformed
-        # constraints and their originals.
-        relaxationBlock._constraintMap = {
-            'srcConstraints': ComponentMap(),
-            'transformedConstraints': ComponentMap()
-        }
-
-        # add mappings to source disjunct (so we'll know we've relaxed)
-        disjunct._transformation_block = weakref_ref(relaxationBlock)
-        relaxationBlock._src_disjunct = weakref_ref(disjunct)
-
-        return relaxationBlock
-
     def _transform_disjunct(self, obj, transBlock, active_disjuncts, Ms,
                             transformed_constraints):
-=======
-    def _transform_disjunct(self, obj, transBlock, active_disjuncts, Ms):
->>>>>>> 0055cfac
         # We've already filtered out deactivated disjuncts, so we know obj is
         # active.
 
@@ -336,59 +306,14 @@
                                                                   transBlock)
 
         # Transform everything on the disjunct
-<<<<<<< HEAD
-        self._transform_block_components(obj, active_disjuncts, Ms,
+        self._transform_block_components(obj, obj, active_disjuncts, Ms,
                                          transformed_constraints)
-=======
-        self._transform_block_components(obj, obj, active_disjuncts, Ms)
->>>>>>> 0055cfac
 
         # deactivate disjunct so writers can be happy
         obj._deactivate_without_fixing_indicator()
 
-<<<<<<< HEAD
-    def _transform_block_components(self, disjunct, active_disjuncts, Ms,
-                                    transformed_constraints):
-        # add references to all local variables on block (including the
-        # indicator_var). We won't have to do this when the writers can find
-        # Vars not in the active subtree.
-        varRefBlock = disjunct._transformation_block().localVarReferences
-        for v in disjunct.component_objects(Var, descend_into=Block,
-                                            active=None):
-            varRefBlock.add_component(unique_component_name(
-                varRefBlock, v.getname(fully_qualified=False)), Reference(v))
-
-        # Look through the component map of block and transform everything we
-        # have a handler for. Yell if we don't know how to handle it. (Note that
-        # because we only iterate through active components, this means
-        # non-ActiveComponent types cannot have handlers.)
-        for obj in disjunct.component_objects(active=True, descend_into=Block):
-            handler = self.handlers.get(obj.ctype, None)
-            if not handler:
-                if handler is None:
-                    raise GDP_Error(
-                        "No muliple bigM transformation handler registered "
-                        "for modeling components of type %s. If your "
-                        "disjuncts contain non-GDP Pyomo components that "
-                        "require transformation, please transform them first."
-                        % obj.ctype )
-                continue
-            # obj is what we are transforming, we pass disjunct
-            # through so that we will have access to the indicator
-            # variables down the line.
-            handler(obj, disjunct, active_disjuncts, Ms,
-                    transformed_constraints)
-
-    def _warn_for_active_disjunct(self, innerdisjunct, outerdisjunct,
-                                  active_disjuncts, Ms,
-                                  transformed_constraints):
-        _warn_for_active_disjunct(innerdisjunct, outerdisjunct)
-
     def _warn_for_active_suffix(self, obj, disjunct, active_disjuncts, Ms,
                                 transformed_constraints):
-=======
-    def _warn_for_active_suffix(self, obj, disjunct, active_disjuncts, Ms):
->>>>>>> 0055cfac
         raise GDP_Error("Found active Suffix '{0}' on Disjunct '{1}'. "
                         "The multiple bigM transformation does not currently "
                         "support Suffixes.".format(obj.name, disjunct.name))
@@ -464,19 +389,11 @@
                 M = (lower[0], upper[0])
 
                 # estimate if we don't have what we need
-<<<<<<< HEAD
                 if transform_lower and M[0] is None:
-                    M = (bigm._estimate_M(c.body, c)[0] - c.lower, M[1])
+                    M = (self._estimate_M(c.body, c)[0] - c.lower, M[1])
                     lower = (M[0], None, None)
                 if transform_upper and M[1] is None:
-                    M = (M[0], bigm._estimate_M(c.body, c)[1] - c.upper)
-=======
-                if c.lower is not None and M[0] is None:
-                    M = (self._estimate_M(c.body, c)[0] - c.lower, M[1])
-                    lower = (M[0], None, None)
-                if c.upper is not None and M[1] is None:
                     M = (M[0], self._estimate_M(c.body, c)[1] - c.upper)
->>>>>>> 0055cfac
                     upper = (M[1], None, None)
                 self._add_constraint_expressions(
                     c, i, M, disjunct.indicator_var.get_associated_binary(),
@@ -606,12 +523,8 @@
         # that we can make sure that we have a term for every active disjunct in
         # the disjunction (falling back on the variable bounds if they are there
         transformed = transBlock.transformed_bound_constraints = Constraint(
-<<<<<<< HEAD
-            NonNegativeIntegers, transBlock.lbub)
-        num_disjuncts = len(active_disjuncts)
-=======
             NonNegativeIntegers, ['lb', 'ub'])
->>>>>>> 0055cfac
+
         for idx, (v, (lower_dict, upper_dict)) in enumerate(
                 bounds_cons.items()):
             lower_rhs = 0
@@ -703,7 +616,7 @@
         for idx, (v, const_dict) in enumerate(cost_cons.items()):
             rhs_expr = 0
             for disj in active_disjuncts:
-                relaxationBlock = self._get_disjunct_relaxation_block(
+                relaxationBlock = self._get_disjunct_transformation_block(
                     disj, transBlock)
                 if len(const_dict) > 0:
                     M = const_dict.get(disj, None)

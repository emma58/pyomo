--- conflicted
+++ resolved
@@ -10,16 +10,6 @@
 
 import logging
 import sys
-<<<<<<< HEAD
-from six import iteritems
-from weakref import ref as weakref_ref
-
-#from pyomo.core import *
-from pyomo.util.modeling import unique_component_name
-from pyomo.util.timing import ConstructionTimer
-from pyomo.core import register_component, Binary, Block, Var, Constraint, Any
-from pyomo.core.base.component import ( ActiveComponentData, ComponentData)
-=======
 from six import iteritems, itervalues
 from weakref import ref as weakref_ref
 
@@ -29,7 +19,6 @@
 from pyomo.core.base.component import (
     ActiveComponent, ActiveComponentData, ComponentData
 )
->>>>>>> a383c8b5
 from pyomo.core.base.numvalue import native_types
 #=======
 #from pyomo.core import *
@@ -43,15 +32,9 @@
 from pyomo.core.base.indexed_component import ActiveIndexedComponent
 
 logger = logging.getLogger('pyomo.gdp')
-<<<<<<< HEAD
 
 _rule_returned_none_error = """Disjunction '%s': rule returned None.
 
-=======
-
-_rule_returned_none_error = """Disjunction '%s': rule returned None.
-
->>>>>>> a383c8b5
 Disjunction rules must return an iterable containing Disjuncts or
 individual expressions, or Disjunction.Skip.  The most common cause of
 this error is forgetting to include the "return" statement at the end of
@@ -112,8 +95,6 @@
                 self.add_component(k,val[k])
         else:
             self.add_component('indicator_var', _indicator_var)
-<<<<<<< HEAD
-=======
 
     def activate(self):
         super(_DisjunctData, self).activate()
@@ -128,7 +109,6 @@
 
     def _activate_without_unfixing_indicator(self):
         super(_DisjunctData, self).activate()
->>>>>>> a383c8b5
 
 class Disjunct(Block):
 
@@ -152,8 +132,6 @@
         kwargs.setdefault('ctype', Disjunct)
         Block.__init__(self, *args, **kwargs)
 
-<<<<<<< HEAD
-=======
     # For the time being, this method is not needed.
     #
     #def _deactivate_without_fixing_indicator(self):
@@ -178,7 +156,6 @@
             for component_data in itervalues(self):
                 component_data._activate_without_unfixing_indicator()
 
->>>>>>> a383c8b5
 
 class SimpleDisjunct(_DisjunctData, Disjunct):
 

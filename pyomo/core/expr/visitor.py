--- conflicted
+++ resolved
@@ -1354,7 +1354,6 @@
         if types.__class__ is not set:
             types = set(types)
         self._types = types
-<<<<<<< HEAD
 
     def initializeWalker(self, expr):
         self._objs = []
@@ -1364,17 +1363,6 @@
     def finalizeResult(self, result):
         return self._objs
 
-=======
-
-    def initializeWalker(self, expr):
-        self._objs = []
-        self._seen = set()
-        return True, None
-
-    def finalizeResult(self, result):
-        return self._objs
-
->>>>>>> f592eae3
     def exitNode(self, node, data):
         if node.__class__ in self._types and id(node) not in self._seen:
             self._seen.add(id(node))
@@ -1423,15 +1411,6 @@
         super().__init__()
         self._include_fixed = include_fixed
         self._cache = named_expression_cache
-<<<<<<< HEAD
-        # Stack of named expressions. This holds the id of the
-        # subexpression we are currently processing, along with a
-        # (_objs, _seen, _exprs) tuple for the parent context..
-        self._expr_stack = []
-        # The following attributes will be added by initializeWalker:
-        # self._objs: the list of found objects
-        # self._seen: set(self._objs)
-=======
         # Stack of named expressions. This holds the tuple
         #     (eid, _seen, _exprs)
         # where eid is the id() of the subexpression we are currently
@@ -1439,17 +1418,11 @@
         self._expr_stack = []
         # The following attributes will be added by initializeWalker:
         # self._seen: dict(eid: obj)
->>>>>>> f592eae3
         # self._exprs: list of (e, e.expr) for any (nested) named expressions
 
     def initializeWalker(self, expr):
         assert not self._expr_stack
-<<<<<<< HEAD
-        self._objs = []
-        self._seen = set()
-=======
         self._seen = {}
->>>>>>> f592eae3
         self._exprs = None
         if not self.beforeChild(None, expr, 0)[0]:
             return False, self.finalizeResult(None)
@@ -1463,16 +1436,9 @@
                 return self._process_named_expr(child)
             else:
                 return True, None
-<<<<<<< HEAD
-        if child.is_variable_type() and (self._include_fixed or not child.fixed):
-            if id(child) not in self._seen:
-                self._seen.add(id(child))
-                self._objs.append(child)
-=======
         elif child.is_variable_type() and (self._include_fixed or not child.fixed):
             if id(child) not in self._seen:
                 self._seen[id(child)] = child
->>>>>>> f592eae3
         return False, None
 
     def exitNode(self, node, data):
@@ -1481,48 +1447,6 @@
             # sure that we properly restore the "outer" context and then
             # merge the objects from the named expression we just exited
             # into the list for the parent expression context.
-<<<<<<< HEAD
-            sub_info = self._objs, self._seen, self._exprs
-            eid, (self._objs, self._seen, self._exprs) = self._expr_stack.pop()
-            assert eid == id(node)
-            self._merge_obj_lists(sub_info)
-
-    def finalizeResult(self, result):
-        assert not self._expr_stack
-        return self._objs
-
-    def _merge_obj_lists(self, info):
-        _objs, _seen, _exprs = info
-        self._objs.extend(v for v in _objs if id(v) not in self._seen)
-        self._seen.update(_seen)
-        if self._exprs is not None:
-            self._exprs.extend(_exprs)
-
-    def _process_named_expr(self, child):
-        eid = id(child)
-        if self._cache is None:
-            return True, None
-        elif eid in self._cache and all(c.expr is e for c, e in self._cache[eid][2]):
-            # We have already encountered this named expression. We just add
-            # the cached objects to our list and don't descend.
-            #
-            # Note that a cache hit requires not only that we have seen
-            # this expression before, but also that none of the named
-            # expressions have changed.  If they have, then the cache
-            # miss will fall over to the else clause below and descend
-            # into the expression, (implicitly) rebuilding the cache.
-            self._merge_obj_lists(self._cache[eid])
-            return False, None
-        else:
-            # If we are descending into a new named expression, initialize
-            # a cache to store the expression's local objects.
-            self._expr_stack.append((eid, (self._objs, self._seen, self._exprs)))
-            self._objs = []
-            self._seen = set()
-            self._exprs = [(child, child.expr)]
-            self._cache[eid] = (self._objs, self._seen, self._exprs)
-            return True, None
-=======
             _seen = self._seen
             _exprs = self._exprs
             eid, self._seen, self._exprs = self._expr_stack.pop()
@@ -1563,7 +1487,6 @@
         self._exprs = {eid: (child, child.expr)}
         self._cache[eid] = (self._seen, self._exprs)
         return True, None
->>>>>>> f592eae3
 
 
 def identify_variables(expr, include_fixed=True, named_expression_cache=None):
@@ -1617,12 +1540,7 @@
             and not child.is_constant()
         ):
             if id(child) not in self._seen:
-<<<<<<< HEAD
-                self._seen.add(id(child))
-                self._objs.append(child)
-=======
                 self._seen[id(child)] = child
->>>>>>> f592eae3
         return False, None
 
 

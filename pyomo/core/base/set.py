#  ___________________________________________________________________________
#
#  Pyomo: Python Optimization Modeling Objects
#  Copyright 2017 National Technology and Engineering Solutions of Sandia, LLC
#  Under the terms of Contract DE-NA0003525 with National Technology and
#  Engineering Solutions of Sandia, LLC, the U.S. Government retains certain
#  rights in this software.
#  This software is distributed under the 3-clause BSD License.
#  ___________________________________________________________________________

import inspect
import itertools
import logging
import math
import six
import sys
import weakref

from six import iteritems, iterkeys
from six.moves import xrange

from pyomo.common.deprecation import deprecated, deprecation_warning
from pyomo.common.errors import DeveloperError, PyomoException
from pyomo.common.timing import ConstructionTimer
from pyomo.core.expr.numvalue import (
    native_types, native_numeric_types, as_numeric, value,
)
from pyomo.core.base.plugin import ModelComponentFactory
from pyomo.core.base.util import (
    disable_methods, InitializerBase, Initializer, ConstantInitializer,
    CountedCallInitializer, ItemInitializer, IndexedCallInitializer,
)
from pyomo.core.base.range import (
    NumericRange, NonNumericRange, AnyRange, RangeProduct,
    RangeDifferenceError,
)
from pyomo.core.base.component import Component, ComponentData
from pyomo.core.base.indexed_component import (
    IndexedComponent, UnindexedComponent_set, normalize_index,
)
from pyomo.core.base.global_set import (
    GlobalSets, GlobalSetBase,
)
from pyomo.core.base.misc import sorted_robust

if six.PY3:
    from collections.abc import Sequence as collections_Sequence
    def formatargspec(fn):
        return str(inspect.signature(fn))
else:
    from collections import Sequence as collections_Sequence
    def formatargspec(fn):
        return str(inspect.formatargspec(*inspect.getargspec(fn)))


logger = logging.getLogger('pyomo.core')

_prePython37 = sys.version_info[:2] < (3,7)

_inf = float('inf')

FLATTEN_CROSS_PRODUCT = True

"""Set objects

Pyomo `Set` objects are designed to be "API-compatible" with Python
`set` objects.  However, not all Set objects implement the full `set`
API (e.g., only finite discrete Sets support `add()`).

All Sets implement one of the following APIs:

0. `class _SetDataBase(ComponentData)`
   *(pure virtual interface)*

1. `class _SetData(_SetDataBase)`
   *(base class for all AML Sets)*

2. `class _FiniteSetMixin(object)`
   *(pure virtual interface, adds support for discrete/iterable sets)*

4. `class _OrderedSetMixin(object)`
   *(pure virtual interface, adds support for ordered Sets)*

This is a bit of a change from python set objects.  First, the
lowest-level (non-abstract) Data object supports infinite sets; that is,
sets that contain an infinite number of values (this includes both
bounded continuous ranges as well as unbounded discrete ranges).  As
there are an infinite number of values, iteration is *not*
supported. The base class also implements all Python set operations.
Note that `_SetData` does *not* implement `len()`, as Python requires
`len()` to return a positive integer.

Finite sets add iteration and support for `len()`.  In addition, they
support access to members through three methods: `data()` returns the
members as a tuple (in the internal storage order), and may not be
deterministic.  `ordered_data()` returns the members, and is guaranteed
to be in a deterministic order (in the case of insertion order sets, up
to the determinism of the script that populated the set).  Finally,
`sorted_data()` returns the members in a sorted order (guaranteed
deterministic, up to the implementation of < and ==).

..TODO: should these three members all return generators?  This would
further change the implementation of `data()`, but would allow consumers
to potentially access the members in a more efficient manner.

Ordered sets add support for `ord()` and `__getitem__`, as well as the
`first`, `last`, `next` and `prev` methods for stepping over set
members.

Note that the base APIs are all declared (and to the extent possible,
implemented) through Mixin classes.
"""

def process_setarg(arg):
    if isinstance(arg, _SetDataBase):
        return arg
    elif isinstance(arg, IndexedComponent):
        raise TypeError("Cannot apply a Set operator to an "
                        "indexed %s component (%s)"
                        % (arg.type().__name__, arg.name,))
    elif isinstance(arg, Component):
        raise TypeError("Cannot apply a Set operator to a non-Set "
                        "%s component (%s)"
                        % (arg.__class__.__name__, arg.name,))
    elif isinstance(arg, ComponentData):
        raise TypeError("Cannot apply a Set operator to a non-Set "
                        "component data (%s)" % (arg.name,))

    # DEPRECATED: This functionality has never been documented,
    # and I don't know of a use of it in the wild.
    if hasattr(arg, 'set_options'):
        # If the argument has a set_options attribute, then use
        # it to initialize a set
        args = arg.set_options
        args.setdefault('initialize', arg)
        args.setdefault('ordered', type(arg) not in Set._UnorderedInitializers)
        ans = Set(**args)

        _init = args['initialize']
        if not ( inspect.isgenerator(_init)
                 or inspect.isfunction(_init)
                 or ( isinstance(_init, ComponentData)
                      and not _init.parent_component().is_constructed() )):
            ans.construct()
        return ans

    # TBD: should lists/tuples be copied into Sets, or
    # should we preserve the reference using SetOf?
    # Historical behavior is to *copy* into a Set.
    #
    # ans.append(Set(initialize=arg,
    #               ordered=type(arg) in {tuple, list}))
    # ans.construct()
    #
    # But this causes problems, especially because Set()'s constructor
    # needs to know if the object is ordered (Set defaults to ordered,
<<<<<<< HEAD
    # and will toss a warning if the underlying data sourcce is not
=======
    # and will toss a warning if the underlying data source is not
>>>>>>> 9def76d9
    # ordered)).  While we could add checks where we create the Set
    # (like here and in the __r*__ operators) and pass in a reasonable
    # value for ordered, it is starting to make more sense to use SetOf
    # (which has that logic).  Alternatively, we could use SetOf to
    # create the Set:
    #
    _defer_construct = False
    if inspect.isgenerator(arg):
        _ordered = True
        _defer_construct = True
    elif inspect.isfunction(arg):
        _ordered = True
        _defer_construct = True
    else:
        arg = SetOf(arg)
        _ordered = arg.isordered()

    ans = Set(initialize=arg, ordered=_ordered)
    #
    # Because the resulting set will be attached to the model (at least
    # for the time being), we will NOT construct it here unless the data
    # is already determined (either statically provided, or through an
    # already-constructed component).
    #
    if not _defer_construct:
        ans.construct()
    #
    # Or we can do the simple thing and just use SetOf:
    #
    # ans = SetOf(arg)
    return ans


@deprecated('The set_options decorator is deprecated; create Sets from '
            'functions explicitly by passing the function to the Set '
            'constructor using the "initialize=" keyword argument.',
            version='TBD')
def set_options(**kwds):
    """
    This is a decorator for set initializer functions.  This
    decorator allows an arbitrary dictionary of values to passed
    through to the set constructor.

    Examples:
        @set_options(dimen=3)
        def B_index(model):
            return [(i,i+1,i*i) for i in model.A]

        @set_options(domain=Integers)
        def B_index(model):
            return range(10)
    """
    def decorator(func):
        func.set_options = kwds
        return func
    return decorator


def simple_set_rule( fn ):
    """
    This is a decorator that translates None into Set.End.
    This supports a simpler syntax in set rules, though these can be
    more difficult to debug when errors occur.

    Example:

    @simple_set_rule
    def A_rule(model, i, j):
        ...
    """

    # Because some of our processing of initializer functions relies on
    # knowing the number of positional arguments, we will go to extra
    # effort here to preserve the original function signature.
    _funcdef = """def wrapper_function%s:
        args, varargs, kwds, local_env = inspect.getargvalues(
            inspect.currentframe())
        args = tuple(local_env[_] for _ in args) + (varargs or ())
        value = fn(*args, **(kwds or {}))
        # Map None -> Set.End
        if value is None:
            return Set.End
        return value
""" % (formatargspec(fn),)
    # Create the wrapper in a temporary environment that mimics this
    # function's environment.
    _env = dict(globals())
    _env.update(locals())
    exec(_funcdef, _env)
    return _env['wrapper_function']


class UnknownSetDimen(object): pass

class SetInitializer(InitializerBase):
    """An Initializer wrapper for returning Set objects

    This initializer wraps another Initializer and converts the return
    value to a proper Pyomo Set.  If the initializer is None, then Any
    is returned.  This initializer can be 'intersected' with another
    initializer to return the SetIntersect of the Sets returned by the
    initializers.

    """
    __slots__ = ('_set','verified')

    def __init__(self, init, allow_generators=True):
        self.verified = False
        if init is None:
            self._set = None
        else:
            self._set = Initializer(
                init, allow_generators=allow_generators,
                treat_sequences_as_mappings=False)

    def intersect(self, other):
        if self._set is None:
            if type(other) is SetInitializer:
                self._set = other._set
            else:
                self._set = other
        elif type(other) is SetInitializer:
            if other._set is not None:
                self._set = SetIntersectInitializer(self._set, other._set)
        else:
            self._set = SetIntersectInitializer(self._set, other)

    def __call__(self, parent, idx):
        if self._set is None:
            return Any
        else:
            return process_setarg(self._set(parent, idx))

    def constant(self):
        return self._set is None or self._set.constant()

    def contains_indices(self):
        return self._set is not None and self._set.contains_indices()

    def indices(self):
        if self._set is not None:
            return self._set.indices()
        else:
            super(SetInitializer, self).indices()

    def setdefault(self, val):
        if self._set is None:
            self._set = Initializer(val)

class SetIntersectInitializer(InitializerBase):
    """An Initializer that returns the intersection of two SetInitializers

    Users will typically not create a SetIntersectInitializer directly.
    Instead, SetInitializer.intersect() may return a SetInitializer that
    contains a SetIntersectInitializer instance.

    """
    __slots__ = ('_A','_B',)
    def __init__(self, setA, setB):
        self._A = setA
        self._B = setB

    def __call__(self, parent, idx):
        return SetIntersection(self._A(parent, idx), self._B(parent, idx))

    def constant(self):
        return self._A.constant() and self._B.constant()

    def contains_indices(self):
        return self._A.contains_indices() or self._B.contains_indices()

    def indices(self):
        if self._A.contains_indices():
            if self._B.contains_indices():
                if set(self._A.indices()) != set (self._B.indices()):
                    raise ValueError(
                        "SetIntersectInitializer contains two "
                        "sub-initializers with inconsistent external indices")
            return self._A.indices()
        else:
            # It is OK (and desirable) for this to raise the exception
            # if B does not contain external indices
            return self._B.indices()

class BoundsInitializer(InitializerBase):
    """An Initializer wrapper that converts bounds information to a RangeSet

    The BoundsInitializer wraps another initializer that is expected to
    return valid arguments to the RangeSet constructor.  Nominally, this
    would be bounds information in the form of (lower bound, upper
    bound), but could also be a single scalar or a 3-tuple.  Calling
    this initializer will return a RangeSet object.

    BoundsInitializer objects can be intersected with other
    SetInitializer objects using the SetInitializer.intersect() method.

    """
    __slots__ = ('_init', 'default_step',)
    def __init__(self, init, default_step=0):
        self._init = Initializer(init, treat_sequences_as_mappings=False)
        self.default_step = default_step

    def __call__(self, parent, idx):
        val = self._init(parent, idx)
        if not isinstance(val, collections_Sequence):
            val = (1, val, self.default_step)
        else:
            val = tuple(val)
            if len(val) == 2:
                val += (self.default_step,)
            elif len(val) == 1:
                val = (1, val[0], self.default_step)
            elif len(val) == 0:
                val = (None, None, self.default_step)
        ans = RangeSet(*tuple(val))
        # We don't need to construct here, as the RangeSet will
        # automatically construct itself if it can
        #ans.construct()
        return ans

    def constant(self):
        return self._init.constant()

    def setdefault(self, val):
        # This is a real range set... there is no default to set
        pass

class TuplizeError(PyomoException):
    pass

class TuplizeValuesInitializer(InitializerBase):
    """An initializer wrapper that will "tuplize" a sequence

    This initializer takes the result of another initializer, and if it
    is a sequence that does not already contain tuples, wil convert it
    to a sequence of tuples, each of length 'dimen' before returning it.

    """
    __slots__ = ('_init', '_dimen')

    def __new__(cls, *args):
        if args == (None,):
            return None
        else:
            return super(TuplizeValuesInitializer, cls).__new__(cls)

    def __init__(self, _init):
        self._init = _init
        self._dimen = UnknownSetDimen

    def __call__(self, parent, index):
        _val = self._init(parent, index)
        if self._dimen in {1, None, UnknownSetDimen}:
            return _val
        elif _val is Set.Skip:
            return _val
        elif not _val:
            return _val

        if not isinstance(_val, collections_Sequence):
            _val = tuple(_val)
        if isinstance(_val[0], tuple):
            return _val
        return self._tuplize(_val, parent, index)

    def constant(self):
        return self._init.constant()

    def contains_indices(self):
        return self._init.contains_indices()

    def indices(self):
        return self._init.indices()

    def _tuplize(self, _val, parent, index):
        d = self._dimen
        if len(_val) % d:
            raise TuplizeError(
                "Cannot tuplize list data for set %%s%%s because its "
                "length %s is not a multiple of dimen=%s" % (len(_val), d))

        return list(tuple(_val[d*i:d*(i+1)]) for i in xrange(len(_val)//d))


class _NotFound(object):
    "Internal type flag used to indicate if an object is not found in a set"
    pass


# A trivial class that we can use to test if an object is a "legitimate"
# set (either SimpleSet, or a member of an IndexedSet)
class _SetDataBase(ComponentData):
    """The base for all objects that can be used as a component indexing set.
    """
    __slots__ = ()


class _SetData(_SetDataBase):
    """The base for all Pyomo AML objects that can be used as a component
    indexing set.

    Derived versions of this class can be used as the Index for any
    IndexedComponent (including IndexedSet)."""
    __slots__ = ()

    def __contains__(self, value):
        try:
            ans = self.get(value, _NotFound)
        except TypeError:
            # In Python 3.x, Sets are unhashable
            if isinstance(value, _SetData):
                ans = _NotFound
            else:
                raise

        if ans is _NotFound:
            if isinstance(value, _SetData):
                deprecation_warning(
                    "Testing for set subsets with 'a in b' is deprecated.  "
                    "Use 'a.issubset(b)'.", version='TBD')
                return value.issubset(self)
            else:
                return False
        return True

    def get(self, value, default=None):
        raise DeveloperError("Derived set class (%s) failed to "
                             "implement get()" % (type(self).__name__,))

    def isdiscrete(self):
        """Returns True if this set admits only discrete members"""
        return False

    def isfinite(self):
        """Returns True if this is a finite discrete (iterable) Set"""
        return False

    def isordered(self):
        """Returns True if this is an ordered finite discrete (iterable) Set"""
        return False

    def subsets(self, expand_all_set_operators=None):
        return [ self ]

    def __iter__(self):
        """Iterate over the set members

        Raises AttributeError for non-finite sets.  This must be
<<<<<<< HEAD
        declared for non-finite sets beause scalar sets inherit from
=======
        declared for non-finite sets because scalar sets inherit from
>>>>>>> 9def76d9
        IndexedComponent, which provides an iterator (over the
        underlying indexing set).
        """
        raise TypeError(
            "'%s' object is not iterable (non-finite Set '%s' "
            "is not iterable)" % (self.__class__.__name__, self.name))

    def __eq__(self, other):
        if self is other:
            return True
        # Special case: non-finite range sets that only contain finite
        # ranges (or no ranges).  We will re-generate non-finite sets to
        # make sure we get an accurate "finiteness" flag.
        if hasattr(other, 'isfinite'):
            other_isfinite = other.isfinite()
            if not other_isfinite:
                try:
                    other = RangeSet(ranges=list(other.ranges()))
                    other_isfinite = other.isfinite()
                except TypeError:
                    pass
        elif hasattr(other, '__contains__'):
            # we assume that everything that does not implement
            # isfinite() is a discrete set.
            other_isfinite = True
            try:
                # For efficiency, if the other is not a Set, we will try
                # converting it to a Python set() for efficient lookup.
                other = set(other)
            except:
                pass
        else:
            return False
        if not self.isfinite():
            try:
                self = RangeSet(ranges=list(self.ranges()))
            except TypeError:
                pass
        if self.isfinite():
            if not other_isfinite:
                return False
            if len(self) != len(other):
                return False
            for x in self:
                if x not in other:
                    return False
            return True
        elif other_isfinite:
            return False
        return self.issubset(other) and other.issubset(self)

    def __ne__(self, other):
        return not self.__eq__(other)

    def __str__(self):
        raise DeveloperError("Derived set class (%s) failed to "
                             "implement __str__" % (type(self).__name__,))

    @property
    def dimen(self):
        raise DeveloperError("Derived set class (%s) failed to "
                             "implement dimen" % (type(self).__name__,))

    @property
    def domain(self):
        raise DeveloperError("Derived set class (%s) failed to "
                             "implement domain" % (type(self).__name__,))

    def ranges(self):
        raise DeveloperError("Derived set class (%s) failed to "
                             "implement ranges" % (type(self).__name__,))

    def bounds(self):
        try:
            _bnds = list((r.start, r.end) if r.step >= 0 else (r.end, r.start)
                         for r in self.ranges())
        except AttributeError:
            return None, None
        if not _bnds:
            return None, None

        lb, ub = _bnds.pop()
        for _lb, _ub in _bnds:
            if lb is not None:
                if _lb is None:
                    lb = None
                    if ub is None:
                        break
                else:
                    lb = min(lb, _lb)
            if ub is not None:
                if _ub is None:
                    ub = None
                    if lb is None:
                        break
                else:
                    ub = max(ub, _ub)
        if lb is not None:
            if int(lb) == lb:
                lb = int(lb)
        if ub is not None:
            if int(ub) == ub:
                ub = int(ub)
        return lb, ub

    def get_interval(self):
        """Return the interval for this Set as (start, end, step)

        Returns the effective interval for this Set as a (start, end,
        step) tuple.  Start and End are the same as returned by
        `bounds()`.  Step is 0 for continuous ranges, a positive value
        for regular discrete sets (e.g., 1 for Integers), or `None` for
        Sets that do not have a regular interval (e.g., semicontinuous
        sets, mixed type sets, sets with dimen != 1, etc).

        """
        if self.dimen != 1:
            return self.bounds() + (None,)
        if self.isdiscrete():
            return self._get_discrete_interval()
        else:
            return self._get_continuous_interval()

    def _get_discrete_interval(self):
        #
        # Note: I'd like to use set() for ranges, since we will be
        # randomly removing elelments from the list; however, since we
        # do it by enumerating over ranges, using set() would make this
        # routine nondeterministic.  Not a huge issue for the result,
        # but problemmatic for code coverage.
        ranges = list(self.ranges())
        try:
            step = min(abs(r.step) for r in ranges if r.step != 0)
        except ValueError:
            # If all the ranges are single points, we will just
            # brute-force it: sort the values and ensure that the step
            # is consistent.  Note that we know at this point ranges
            # only contains NumericRange objects (or at least that they
            # all have a `step` attribute).
            vals = sorted(self)
            if len(vals) < 2:
                return (vals[0], vals[0], 0)
            step = vals[1]-vals[0]
            for i in xrange(2, len(vals)):
                if step != vals[i] - vals[i-1]:
                    return self.bounds() + (None,)
            return (vals[0], vals[-1], step)
        except AttributeError:
            # Catching Any, NonNumericRange, RangeProduct, etc...
            return self.bounds() + (None,)

        nRanges = len(ranges)
        r = ranges.pop()
        _rlen = len(ranges)
        ref = r.start
        if r.step >= 0:
            start, end = r.start, r.end
        else:
            end, start = r.start, r.end
        if r.step % step:
            return self.bounds() + (None,)
        # Catch misaligned ranges
        for r in ranges:
            if ( r.start - ref ) % step:
                return self.bounds() + (None,)
            if r.step % step:
                return self.bounds() + (None,)

        # This loop terminates when we have a complete pass that doesn't
        # remove any ranges from the ranges list.
        while nRanges > _rlen:
            nRanges = _rlen
            for i,r in enumerate(ranges):
                if r.step > 0:
                    rstart, rend = r.start, r.end
                else:
                    rend, rstart = r.start, r.end
                if not r.step or abs(r.step) == step:
                    if ( start is None or rend is None or
                         start <= rend+step ) and (
                             end is None or rstart is None or
                             rstart <= end+step ):
                        ranges[i] = None
                        if rstart is None:
                            start = None
                        elif start is not None and start > rstart:
                            start = rstart
                        if rend is None:
                            end = None
                        elif end is not None and end < rend:
                            end = rend
                else:
                    # The range has a step bigger than the base
                    # interval we are building.  For us to absorb
                    # it, it has to be contained within the current
                    # interval +/- step.
                    if (start is None or ( rstart is not None and
                                           start <= rstart + step ))\
                        and (end is None or ( rend is not None and
                                              end >= rend - step )):
                        ranges[i] = None
                        if start is not None and start > rstart:
                            start = rstart
                        if end is not None and end < rend:
                            end = rend

            ranges = list(_ for _ in ranges if _ is not None)
            _rlen = len(ranges)
        if ranges:
            return self.bounds() + (None,)
        return (start, end, step)


    def _get_continuous_interval(self):
        # Note: this method assumes that at least one range is continuous.
        #
        # Note: I'd like to use set() for ranges, since we will be
        # randomly removing elelments from the list; however, since we
        # do it by enumerating over ranges, using set() would make this
        # routine nondeterministic.  Not a hoge issue for the result,
        # but problemmatic for code coverage.
        #
        # Note: We do not need to trap non-NumericRange objects:
        # RangeProduct and AnyRange will be caught by the dimen test in
        # get_interval(), and NonNumericRange objects are cleanly
        # handled as if they were regular discrete ranges.
        ranges = []
        discrete = []

        # Pull out the discrete intervals (for checking later), and
        # copy the continuous ranges (so we can later make them
        # closed, if applicable)
        for r in self.ranges():
            if r.isdiscrete():
                discrete.append(r)
            else:
                ranges.append(
                    NumericRange(r.start, r.end, r.step, r.closed))

        # There is a particular edge case where we could get 2 disjoint
        # continuous ranges that are joined by a discrete range...  When
        # we encounter an open range, check to see if the endpoint is
        # in the discrete set, and if so, convert it to a closed range.
        for r in ranges:
            if not r.closed[0]:
                for d in discrete:
                    if r.start in d:
                        r.closed = (True, r.closed[1])
                        break
            if not r.closed[1]:
                for d in discrete:
                    if r.end in d:
                        r.closed = (r.closed[0], True)
                        break

        nRanges = len(ranges)
        r = ranges.pop()
        interval = NumericRange(r.start, r.end, r.step, r.closed)
        _rlen = len(ranges)

        # This loop terminates when we have a complete pass that doesn't
        # remove any ranges from the ranges list.
        while _rlen and nRanges > _rlen:
            nRanges = _rlen
            for i, r in enumerate(ranges):
                if interval.isdisjoint(r):
                    continue
                # r and interval overlap: merge r into interval
                ranges[i] = None
                if r.start is None:
                    interval.start = None
                    interval.closed = (True, interval.closed[1])
                elif interval.start is not None \
                     and r.start < interval.start:
                    interval.start = r.start
                    interval.closed = (r.closed[0], interval.closed[1])

                if r.end is None:
                    interval.end = None
                    interval.closed = (interval.closed[0], True)
                elif interval.end is not None and r.end > interval.end:
                    interval.end = r.end
                    interval.closed = (interval.closed[0], r.closed[1])

            ranges = list(_ for _ in ranges if _ is not None)
            _rlen = len(ranges)
        if ranges:
            # The continuous ranges are disjoint
            return self.bounds() + (None,)
        for r in discrete:
            if not r.issubset(interval):
                # The discrete range extends outside the continuous
                # interval
                return self.bounds() + (None,)
        return (interval.start, interval.end, interval.step)

    @property
    @deprecated("The 'virtual' attribute is no longer supported", version='TBD')
    def virtual(self):
        return isinstance(self, (_AnySet, SetOperator, _InfiniteRangeSetData))

    @virtual.setter
    def virtual(self, value):
        if value != self.virtual:
            raise ValueError(
                "Attempting to set the (deprecated) 'virtual' attribute on %s "
                "to an invalid value (%s)" % (self.name, value))

    @property
    @deprecated("The 'concrete' attribute is no longer supported.  "
                "Use isdiscrete() or isfinite()", version='TBD')
    def concrete(self):
        return self.isfinite()

    @concrete.setter
    def concrete(self, value):
        if value != self.concrete:
            raise ValueError(
                "Attempting to set the (deprecated) 'concrete' attribute on %s "
                "to an invalid value (%s)" % (self.name, value))

    @property
    @deprecated("The 'ordered' attribute is no longer supported.  "
                "Use isordered()", version='TBD')
    def ordered(self):
        return self.isordered()

    @property
    @deprecated("'filter' is no longer a public attribute.",
                version='TBD')
    def filter(self):
        return None

    @deprecated("check_values() is deprecated: Sets only contain valid members",
                version='TBD')
    def check_values(self):
        """
        Verify that the values in this set are valid.
        """
        return True

    def isdisjoint(self, other):
        """Test if this Set is disjoint from `other`

        Parameters
        ----------
            other : ``Set`` or ``iterable``
                The Set or iterable object to compare this Set against

        Returns
        -------
        bool : True if this set is disjoint from `other`
        """
        if hasattr(other, 'isfinite'):
            other_isfinite = other.isfinite()
        elif hasattr(other, '__contains__'):
            # we assume that everything that does not implement
            # isfinite() is a discrete set.
            other_isfinite = True
            try:
                # For efficiency, if the other is not a Set, we will try
                # converting it to a Python set() for efficient lookup.
                other = set(other)
            except:
                pass
        else:
            # Raise an exception consistent with Python's set.isdisjoint()
            raise TypeError(
                "'%s' object is not iterable" % (type(other).__name__,))
        if self.isfinite():
            for x in self:
                if x in other:
                    return False
            return True
        elif other_isfinite:
            for x in other:
                if x in self:
                    return False
            return True
        else:
            all(r.isdisjoint(s) for r in self.ranges() for s in other.ranges())

    def issubset(self, other):
        """Test if this Set is a subset of `other`

        Parameters
        ----------
            other : ``Set`` or ``iterable``
                The Set or iterable object to compare this Set against

        Returns
        -------
        bool : True if this set is a subset of `other`
        """
        # Special case: non-finite range sets that only contain finite
        # ranges (or no ranges).  We will re-generate non-finite sets to
        # make sure we get an accurate "finiteness" flag.
        if hasattr(other, 'isfinite'):
            other_isfinite = other.isfinite()
            if not other_isfinite:
                try:
                    other = RangeSet(ranges=list(other.ranges()))
                    other_isfinite = other.isfinite()
                except TypeError:
                    pass
        elif hasattr(other, '__contains__'):
            # we assume that everything that does not implement
            # isfinite() is a discrete set.
            other_isfinite = True
            try:
                # For efficiency, if the other is not a Set, we will try
                # converting it to a Python set() for efficient lookup.
                other = set(other)
            except:
                pass
        else:
            # Raise an exception consistent with Python's set.issubset()
            raise TypeError(
                "'%s' object is not iterable" % (type(other).__name__,))
        if not self.isfinite():
            try:
                self = RangeSet(ranges=list(self.ranges()))
            except TypeError:
                pass
        if self.isfinite():
            for x in self:
                if x not in other:
                    return False
            return True
        elif other_isfinite:
            return False
        else:
            for r in self.ranges():
                try:
                    if r.range_difference(other.ranges()):
                        return False
                except RangeDifferenceError:
                    # This only occurs when subtracting an infinite
                    # discrete set from an infinite continuous set, so r
                    # (and hence self) cannot be a subset of other
                    return False
            return True

    def issuperset(self, other):
        """Test if this Set is a superset of `other`

        Parameters
        ----------
            other : ``Set`` or ``iterable``
                The Set or iterable object to compare this Set against

        Returns
        -------
        bool : True if this set is a superset of `other`
        """
        # Special case: non-finite range sets that only contain finite
        # ranges (or no ranges).  We will re-generate non-finite sets to
        # make sure we get an accurate "finiteness" flag.
        if hasattr(other, 'isfinite'):
            other_isfinite = other.isfinite()
            if not other_isfinite:
                try:
                    other = RangeSet(ranges=list(other.ranges()))
                    other_isfinite = other.isfinite()
                except TypeError:
                    pass
        elif hasattr(other, '__contains__'):
            # we assume that everything that does not implement
            # isfinite() is a discrete set.
            other_isfinite = True
            try:
                # For efficiency, if the other is not a Set, we will try
                # converting it to a Python set() for efficient lookup.
                other = set(other)
            except:
                pass
        else:
            # Raise an exception consistent with Python's set.issuperset()
            raise TypeError(
                "'%s' object is not iterable" % (type(other).__name__,))
        if other_isfinite:
            for x in other:
                # Other may contain elements that are not representable
                # in self.  Trap that error (a TypeError due to hashing)
                # and return False
                try:
                    if x not in self:
                        return False
                except TypeError:
                    return False
            return True
        if not self.isfinite():
            try:
                self = RangeSet(ranges=list(self.ranges()))
            except TypeError:
                pass
        if self.isfinite():
            return False
        else:
            return other.issubset(self)

    def union(self, *args):
        """
        Return the union of this set with one or more sets.
        """
        tmp = self
        for arg in args:
            tmp = SetUnion(tmp, arg)
        return tmp

    def intersection(self, *args):
        """
        Return the intersection of this set with one or more sets
        """
        tmp = self
        for arg in args:
            tmp = SetIntersection(tmp, arg)
        return tmp

    def difference(self, *args):
        """
        Return the difference between this set with one or more sets
        """
        tmp = self
        for arg in args:
            tmp = SetDifference(tmp, arg)
        return tmp

    def symmetric_difference(self, other):
        """
        Return the symmetric difference of this set with another set
        """
        return SetSymmetricDifference(self, other)

    def cross(self, *args):
        """
        Return the cross-product between this set and one or more sets
        """
        return SetProduct(self, *args)

    # <= is equivalent to issubset
    # >= is equivalent to issuperset
    # |  is equivalent to union
    # &  is equivalent to intersection
    # -  is equivalent to difference
    # ^  is equivalent to symmetric_difference
    # *  is equivalent to cross

    __le__  = issubset
    __ge__  = issuperset
    __or__  = union
    __and__ = intersection
    __sub__ = difference
    __xor__ = symmetric_difference
    __mul__ = cross

    def __ror__(self, other):
        # See the discussion of Set vs SetOf in _processArgs below
        #
        # return SetOf(other) | self
        tmp = SetOf(other)
        ans = Set(initialize=tmp, ordered=tmp.isordered())
        ans.construct()
        return ans | self

    def __rand__(self, other):
        # See the discussion of Set vs SetOf in _processArgs below
        #
        # return SetOf(other) & self
        tmp = SetOf(other)
        ans = Set(initialize=tmp, ordered=tmp.isordered())
        ans.construct()
        return ans & self

    def __rsub__(self, other):
        # See the discussion of Set vs SetOf in _processArgs below
        #
        # return SetOf(other) - self
        tmp = SetOf(other)
        ans = Set(initialize=tmp, ordered=tmp.isordered())
        ans.construct()
        return ans - self

    def __rxor__(self, other):
        # See the discussion of Set vs SetOf in _processArgs below
        #
        # return SetOf(other) ^ self
        tmp = SetOf(other)
        ans = Set(initialize=tmp, ordered=tmp.isordered())
        ans.construct()
        return ans ^ self

    def __rmul__(self, other):
        # See the discussion of Set vs SetOf in _processArgs below
        #
        # return SetOf(other) * self
        tmp = SetOf(other)
        ans = Set(initialize=tmp, ordered=tmp.isordered())
        ans.construct()
        return ans * self

    def __lt__(self,other):
        """
        Return True if the set is a strict subset of 'other'
        """
        return self <= other and not self == other

    def __gt__(self,other):
        """
        Return True if the set is a strict superset of 'other'
        """
        return self >= other and not self == other


class _FiniteSetMixin(object):
    __slots__ = ()

    def __len__(self):
        raise DeveloperError("Derived finite set class (%s) failed to "
                             "implement __len__" % (type(self).__name__,))

    def __iter__(self):
        raise DeveloperError("Derived finite set class (%s) failed to "
                             "implement __iter__" % (type(self).__name__,))

    def __reversed__(self):
        return reversed(self.data())

    def isdiscrete(self):
        """Returns True if this set admits only discrete members"""
        return True

    def isfinite(self):
        """Returns True if this is a finite discrete (iterable) Set"""
        return True

    def data(self):
        return tuple(self)

    @property
    @deprecated("The 'value' attribute is deprecated.  Use .data() to "
                "retrieve the values in a finite set.", version='TBD')
    def value(self):
        return set(self)

    def sorted_data(self):
        return tuple(sorted_robust(self.data()))

    def ordered_data(self):
        return self.sorted_data()

    def bounds(self):
        try:
            lb = min(self)
        except:
            lb = None
        try:
            ub = max(self)
        except:
            ub = None
        # Python2/3 consistency: We will follow the Python3 convention
        # and not assume numeric/nonnumeric types are comparable.  If a
        # set is mixed non-numeric type, then we will report the bounds
        # as None.
        if type(lb) is not type(ub) and (
                type(lb) not in native_numeric_types
                or type(ub) not in native_numeric_types):
            return None,None
        else:
            return lb,ub

    def ranges(self):
        # This is way inefficient, but should always work: the ranges in a
        # Finite set is the list of scalars
        for i in self:
            if i.__class__ in native_numeric_types:
                yield NumericRange(i,i,0)
            elif i.__class__ in native_types:
                yield NonNumericRange(i)
            else:
                # Because of things like SetOf, self could contain types
                # we have never seen before.
                try:
                    as_numeric(i)
                    yield NumericRange(i,i,0)
                except:
                    yield NonNumericRange(i)


class _FiniteSetData(_FiniteSetMixin, _SetData):
    """A general unordered iterable Set"""
    __slots__ = ('_values', '_domain', '_validate', '_filter', '_dimen')

    def __init__(self, component):
        _SetData.__init__(self, component=component)
        # Derived classes (like _OrderedSetData) may want to change the
        # storage
        if not hasattr(self, '_values'):
            self._values = set()
        self._domain = Any
        self._validate = None
        self._filter = None
        self._dimen = UnknownSetDimen

    def __getstate__(self):
        """
        This method must be defined because this class uses slots.
        """
        state = super(_FiniteSetData, self).__getstate__()
        for i in _FiniteSetData.__slots__:
            state[i] = getattr(self, i)
        return state

    # Note: because none of the slots on this class need to be edited,
    # we don't need to implement a specialized __setstate__ method.

    def get(self, value, default=None):
        """
        Return True if the set contains a given value.

        This method will raise TypeError for unhashable types.
        """
        if normalize_index.flatten:
            value = normalize_index(value)

        if value in self._values:
            return value
        return default

    def __iter__(self):
        return iter(self._values)

    def __len__(self):
        """
        Return the number of elements in the set.
        """
        return len(self._values)

    def __str__(self):
        if self.parent_block() is not None:
            return self.name
        if not self.parent_component()._constructed:
            return type(self).__name__
        return "{" + (', '.join(str(_) for _ in self)) + "}"

    @property
    def dimen(self):
        if self._dimen is UnknownSetDimen:
            # Special case: abstract Sets with constant dimen
            # initializers have a known dimen before construction
            _comp = self.parent_component()
            if not _comp._constructed and _comp._init_dimen.constant():
                return _comp._init_dimen.val
        return self._dimen

    @property
    def domain(self):
        return self._domain

    @property
    @deprecated("'filter' is no longer a public attribute.",
                version='TBD')
    def filter(self):
        return self._filter

    def add(self, *values):
        count = 0
        _block = self.parent_block()
        for value in values:
            if normalize_index.flatten:
                _value = normalize_index(value)
                if _value.__class__ is tuple:
                    _d = len(_value)
                else:
                    _d = 1
            else:
                # If we are not normalizing indices, then we cannot reliably
                # infer the set dimen
                _value = value
                _d = None
            if _value not in self._domain:
                raise ValueError("Cannot add value %s to Set %s.\n"
                                 "\tThe value is not in the domain %s"
                                 % (value, self.name, self._domain))

            # We wrap this check in a try-except because some values
            #  (like lists) are not hashable and can raise exceptions.
            try:
                if _value in self:
                    logger.warning(
                        "Element %s already exists in Set %s; no action taken"
                        % (value, self.name))
                    continue
            except:
                exc = sys.exc_info()
                raise TypeError("Unable to insert '%s' into Set %s:\n\t%s: %s"
                                % (value, self.name, exc[0].__name__, exc[1]))

            if self._filter is not None:
                if not self._filter(_block, _value):
                    continue

            if self._validate is not None:
                try:
                    flag = self._validate(_block, _value)
                except:
                    logger.error(
                        "Exception raised while validating element '%s' "
                        "for Set %s" % (value, self.name))
                    raise
                if not flag:
                    raise ValueError(
                        "The value=%s violates the validation rule of Set %s"
                        % (value, self.name))

            # If the Set has a fixed dimension, check that this element is
            # compatible.
            if self._dimen is not None:
                if _d != self._dimen:
                    if self._dimen is UnknownSetDimen:
                        # The first thing added to a Set with unknown
                        # dimension sets its dimension
                        self._dimen = _d
                    else:
                        raise ValueError(
                            "The value=%s has dimension %s and is not "
                            "valid for Set %s which has dimen=%s"
                            % (value, _d, self.name, self._dimen))

            # Add the value to this object (this last redirection allows
<<<<<<< HEAD
            # derived classes to implement a different storage mmechanism)
=======
            # derived classes to implement a different storage mechanism)
>>>>>>> 9def76d9
            self._add_impl(_value)
            count += 1
        return count

    def _add_impl(self, value):
        self._values.add(value)

    def remove(self, val):
        self._values.remove(val)

    def discard(self, val):
        self._values.discard(val)

    def clear(self):
        self._values.clear()

    def set_value(self, val):
        self.clear()
        for x in val:
            self.add(x)

    def update(self, values):
        for v in values:
            if v not in self:
                self.add(v)

    def pop(self):
        return self._values.pop()


class _OrderedSetMixin(object):
    __slots__ = ()

    def __getitem__(self, index):
        raise DeveloperError("Derived ordered set class (%s) failed to "
                             "implement __getitem__" % (type(self).__name__,))

    def ord(self, val):
        raise DeveloperError("Derived ordered set class (%s) failed to "
                             "implement ord" % (type(self).__name__,))

    def isordered(self):
        """Returns True if this is an ordered finite discrete (iterable) Set"""
        return True

    def ordered_data(self):
        return self.data()

    def first(self):
        return self[1]

    def last(self):
        return self[len(self)]

    def next(self, item, step=1):
        """
        Return the next item in the set.

        The default behavior is to return the very next element. The `step`
        option can specify how many steps are taken to get the next element.

        If the search item is not in the Set, or the next element is beyond
        the end of the set, then an IndexError is raised.
        """
        position = self.ord(item)+step
        if position < 1:
            raise IndexError("Cannot advance before the beginning of the Set")
        if position > len(self):
            raise IndexError("Cannot advance past the end of the Set")
        return self[position]

    def nextw(self, item, step=1):
        """
        Return the next item in the set with wrapping if necessary.

        The default behavior is to return the very next element. The `step`
        option can specify how many steps are taken to get the next element.
        If the next element is past the end of the Set, the search wraps back
        to the beginning of the Set.

        If the search item is not in the Set an IndexError is raised.
        """
        position = self.ord(item)
        return self[(position+step-1) % len(self) + 1]

    def prev(self, item, step=1):
        """Return the previous item in the set.

        The default behavior is to return the immediately previous
        element. The `step` option can specify how many steps are taken
        to get the previous element.

        If the search item is not in the Set, or the previous element is
        before the beginning of the set, then an IndexError is raised.
        """
        return self.next(item, -step)

    def prevw(self, item, step=1):
        """Return the previous item in the set with wrapping if necessary.

        The default behavior is to return the immediately
        previouselement. The `step` option can specify how many steps
        are taken to get the previous element. If the previous element
        is past the end of the Set, the search wraps back to the end of
        the Set.

        If the search item is not in the Set an IndexError is raised.
        """
        return self.nextw(item, -step)

    def _to_0_based_index(self, item):
        # Efficiency note: unlike older Set implementations, this
        # implementation does not guarantee that the index is valid (it
        # could be outside of abs(i) <= len(self)).
        try:
            if item != int(item):
                raise IndexError(
                    "%s indices must be integers, not %s"
                    % (self.name, type(item).__name__,))
            item = int(item)
        except:
            raise IndexError(
                "%s indices must be integers, not %s"
                % (self.name, type(item).__name__,))

        if item >= 1:
            return item - 1
        elif item < 0:
            item += len(self)
            if item < 0:
                raise IndexError("%s index out of range" % (self.name,))
            return item
        else:
            raise IndexError(
                "Pyomo Sets are 1-indexed: valid index values for Sets are "
                "[1 .. len(Set)] or [-1 .. -len(Set)]")


class _OrderedSetData(_OrderedSetMixin, _FiniteSetData):
    """
    This class defines the base class for an ordered set of concrete data.

    In older Pyomo terms, this defines a "concrete" ordered set - that is,
    a set that "owns" the list of set members.  While this class actually
    implements a set ordered by insertion order, we make the "official"
    _InsertionOrderSetData an empty derivative class, so that

         issubclass(_SortedSetData, _InsertionOrderSetData) == False

    Constructor Arguments:
        component   The Set object that owns this data.

    Public Class Attributes:
    """

    __slots__ = ('_ordered_values',)

    def __init__(self, component):
        self._values = {}
        self._ordered_values = []
        _FiniteSetData.__init__(self, component=component)

    def __getstate__(self):
        """
        This method must be defined because this class uses slots.
        """
        state = super(_OrderedSetData, self).__getstate__()
        for i in _OrderedSetData.__slots__:
            state[i] = getattr(self, i)
        return state

    # Note: because none of the slots on this class need to be edited,
    # we don't need to implement a specialized __setstate__ method.

    def __iter__(self):
        """
        Return an iterator for the set.
        """
        return iter(self._ordered_values)

    def __reversed__(self):
        return reversed(self._ordered_values)

    def _add_impl(self, value):
        self._values[value] = len(self._values)
        self._ordered_values.append(value)

    def remove(self, val):
        idx = self._values.pop(val)
        self._ordered_values.pop(idx)
        for i in xrange(idx, len(self._ordered_values)):
            self._values[self._ordered_values[i]] -= 1

    def discard(self, val):
        try:
            self.remove(val)
        except KeyError:
            pass

    def clear(self):
        self._values.clear()
        self._ordered_values = []

    def pop(self):
        try:
            ans = self.last()
        except IndexError:
            # Map the index error to a KeyError for consistency with
            # set().pop()
            raise KeyError('pop from an empty set')
        self.discard(ans)
        return ans

    def __getitem__(self, index):
        """
        Return the specified member of the set.

        The public Set API is 1-based, even though the
        internal _lookup and _values are (pythonically) 0-based.
        """
        i = self._to_0_based_index(index)
        try:
            return self._ordered_values[i]
        except IndexError:
            raise IndexError("%s index out of range" % (self.name))

    def ord(self, item):
        """
        Return the position index of the input value.

        Note that Pyomo Set objects have positions starting at 1 (not 0).

        If the search item is not in the Set, then an IndexError is raised.
        """
        # The bulk of single-value set members are stored as scalars.
        # However, we are now being more careful about matching tuples
        # when they are actually put as Set members.  So, we will look
        # for the exact thing that the user sent us and then fall back
        # on the scalar.
        try:
            return self._values[item] + 1
        except KeyError:
            if item.__class__ is not tuple or len(item) > 1:
                raise ValueError(
                    "%s.ord(x): x not in %s" % (self.name, self.name))
        try:
            return self._values[item[0]] + 1
        except KeyError:
            raise ValueError(
                "%s.ord(x): x not in %s" % (self.name, self.name))


class _InsertionOrderSetData(_OrderedSetData):
    """
    This class defines the data for a ordered set where the items are ordered
    in insertion order (similar to Python's OrderedSet.

    Constructor Arguments:
        component   The Set object that owns this data.

    Public Class Attributes:
    """
    __slots__ = ()

    def set_value(self, val):
        if type(val) in Set._UnorderedInitializers:
            logger.warning(
                "Calling set_value() on an insertion order Set with "
                "a fundamentally unordered data source (type: %s).  "
                "This WILL potentially lead to nondeterministic behavior "
                "in Pyomo" % (type(val).__name__,))
        super(_InsertionOrderSetData, self).set_value(val)

    def update(self, values):
        if type(values) in Set._UnorderedInitializers:
            logger.warning(
                "Calling update() on an insertion order Set with "
                "a fundamentally unordered data source (type: %s).  "
                "This WILL potentially lead to nondeterministic behavior "
                "in Pyomo" % (type(values).__name__,))
        super(_InsertionOrderSetData, self).update(values)


class _SortedSetMixin(object):
    ""
    __slots__ = ()


class _SortedSetData(_SortedSetMixin, _OrderedSetData):
    """
    This class defines the data for a sorted set.

    Constructor Arguments:
        component   The Set object that owns this data.

    Public Class Attributes:
    """

    __slots__ = ('_is_sorted',)

    def __init__(self, component):
        # An empty set is sorted...
        self._is_sorted = True
        _OrderedSetData.__init__(self, component=component)

    def __getstate__(self):
        """
        This method must be defined because this class uses slots.
        """
        state = super(_SortedSetData, self).__getstate__()
        for i in _SortedSetData.__slots__:
            state[i] = getattr(self, i)
        return state

    # Note: because none of the slots on this class need to be edited,
    # we don't need to implement a specialized __setstate__ method.

    def __iter__(self):
        """
        Return an iterator for the set.
        """
        if not self._is_sorted:
            self._sort()
        return super(_SortedSetData, self).__iter__()

    def __reversed__(self):
        if not self._is_sorted:
            self._sort()
        return super(_SortedSetData, self).__reversed__()

    def _add_impl(self, value):
        # Note that the sorted status has no bearing on insertion,
        # so there is no reason to check if the data is correctly sorted
        self._values[value] = len(self._values)
        self._ordered_values.append(value)
        self._is_sorted = False

    # Note: removing data does not affect the sorted flag
    #def remove(self, val):
    #def discard(self, val):

    def clear(self):
        super(_SortedSetData, self).clear()
        self._is_sorted = True

    def __getitem__(self, index):
        """
        Return the specified member of the set.

        The public Set API is 1-based, even though the
        internal _lookup and _values are (pythonically) 0-based.
        """
        if not self._is_sorted:
            self._sort()
        return super(_SortedSetData, self).__getitem__(index)

    def ord(self, item):
        """
        Return the position index of the input value.

        Note that Pyomo Set objects have positions starting at 1 (not 0).

        If the search item is not in the Set, then an IndexError is raised.
        """
        if not self._is_sorted:
            self._sort()
        return super(_SortedSetData, self).ord(item)

    def sorted_data(self):
        return self.data()

    def _sort(self):
        self._ordered_values = list(self.parent_component()._sort_fcn(
            self._ordered_values))
        self._values = {j:i for i, j in enumerate(self._ordered_values)}
        self._is_sorted = True


############################################################################

_SET_API = (
    ('__contains__', 'test membership in'),
<<<<<<< HEAD
    'get', 'ranges', 'bounds',# 'domain',
=======
    'get', 'ranges', 'bounds',
>>>>>>> 9def76d9
)
_FINITESET_API = _SET_API + (
    ('__iter__', 'iterate over'),
    '__reversed__', '__len__', 'data', 'sorted_data', 'ordered_data',
)
_ORDEREDSET_API = _FINITESET_API + (
    '__getitem__', 'ord',
)
_SETDATA_API = (
    'set_value', 'add', 'remove', 'discard', 'clear', 'update', 'pop',
)


@ModelComponentFactory.register(
    "Set data that is used to define a model instance.")
class Set(IndexedComponent):
    """A component used to index other Pyomo components.

    This class provides a Pyomo component that is API-compatible with
    Python `set` objects, with additional features, including:
        1. Member validation and filtering.  The user can declare
           domains and provide callback functions to validate set
           members and to filter (ignore) potential members.
        2. Set expressions.  Operations on Set objects (&,|,*,-,^)
           produce Set expressions taht preserve their references to the
           original Set objects so that updating the argument Sets
           implicitly updates the Set operator instance.
        3. Support for set operations with RangeSet instances (both
           finite and non-finite ranges).

    Parameters
    ----------
        name : str, optional
            The name of the set
        doc : str, optional
            A text string describing this component
        initialize : initializer(iterable), optional
            The initial values to store in the Set when it is
            constructed.  Values passed to `initialize` may be
            overridden by `data` passed to the :py:meth:`construct`
            method.
        dimen : initializer(int), optional
            Specify the Set's arity (the required tuple length for all
            members of the Set), or None if no arity is enforced
        ordered : bool or Set.InsertionOrder or Set.SortedOrder or function
            Specifies whether the set is ordered. Possible values are:
                False               Unordered
                True                Ordered by insertion order
                Set.InsertionOrder  Ordered by insertion order [default]
                Set.SortedOrder     Ordered by sort order
                <function>          Ordered with this comparison function
        within : initialiser(set), optional
            A set that defines the valid values that can be contained
            in this set
        domain : initializer(set), optional
            A set that defines the valid values that can be contained
            in this set
        bounds : initializer(tuple), optional
            A tuple that specifies the bounds for valid Set values
<<<<<<< HEAD
            (accpets 1-, 2-, or 3-tuple RangeSet arguments)
=======
            (accepts 1-, 2-, or 3-tuple RangeSet arguments)
>>>>>>> 9def76d9
        filter : initializer(rule), optional
            A rule for determining membership in this set. This has the
            functional form:

                ``f: Block, *data -> bool``

            and returns True if the data belongs in the set.  Set will
            quietly ignore any values where `filter` returns False.
        validate : initializer(rule), optional
            A rule for validating membership in this set. This has the
            functional form:

                ``f: Block, *data -> bool``

            and returns True if the data belongs in the set.  Set will
            raise a ``ValueError`` for any values where `validate`
            returns False.

    Notes
    -----
        `domain`, `within`, and `bounds` all provide restrictions on the
        valid set values.  If more than one is specified, Set values
        will be restricted to the intersection of `domain`, `within`,
        and `bounds`.

    """

    class End(object): pass
    class Skip(object): pass
    class InsertionOrder(object): pass
    class SortedOrder(object): pass
    _ValidOrderedAuguments = {True, False, InsertionOrder, SortedOrder}
    _UnorderedInitializers = {set}
    if _prePython37:
        _UnorderedInitializers.add(dict)

    def __new__(cls, *args, **kwds):
        if cls is not Set:
            return super(Set, cls).__new__(cls)

        # TBD: Should ordered be allowed to vary across an IndexedSet?
        #
        # Many things are easier by forcing it to be consistent across
        # the set (namely, the _ComponentDataClass is constant).
        # However, it is a bit off that 'ordered' it the only arg NOT
        # processed by Initializer.  We can mock up a _SortedSetData
        # sort function that preserves Insertion Order (lambda x: x), but
        # the unsorted is harder (it would effectively be insertion
        # order, but ordered() may not be deterministic based on how the
        # set was populated - and we could not issue a warning?)
        #
        # JDS [5/2019]: Until someone demands otherwise, I think we
        # should leave it constant across an IndexedSet
        ordered = kwds.get('ordered', Set.InsertionOrder)
        if ordered is True:
            ordered = Set.InsertionOrder
        if ordered not in Set._ValidOrderedAuguments:
            if inspect.isfunction(ordered):
                ordered = Set.SortedOrder
            else:
                # We want the list to be deterministic, but not
                # alphabetical, so we first sort by type and then
                # convert evetything to string.  Note that we have to
                # convert *types* to string early, as the default
                # ordering of types is random: so InsertionOrder and
                # SortedOrder would occasionally swap places.
                raise TypeError(
                    "Set 'ordered' argument is not valid (must be one of {%s})"
                    % ( ', '.join(str(_) for _ in sorted_robust(
                        'Set.'+x.__name__ if isinstance(x,type) else x
                        for x in Set._ValidOrderedAuguments.union(
                                {'<function>',})
                    ))))
        if not args or (args[0] is UnindexedComponent_set and len(args)==1):
            if ordered is Set.InsertionOrder:
                return super(Set, cls).__new__(AbstractOrderedSimpleSet)
            elif ordered is Set.SortedOrder:
                return super(Set, cls).__new__(AbstractSortedSimpleSet)
            else:
                return super(Set, cls).__new__(AbstractFiniteSimpleSet)
        else:
            newObj = super(Set, cls).__new__(IndexedSet)
            if ordered is Set.InsertionOrder:
                newObj._ComponentDataClass = _InsertionOrderSetData
            elif ordered is Set.SortedOrder:
                newObj._ComponentDataClass = _SortedSetData
            else:
                newObj._ComponentDataClass = _FiniteSetData
            return newObj

    def __init__(self, *args, **kwds):
        kwds.setdefault('ctype', Set)

        # The ordered flag was processed by __new__, but if this is a
        # sorted set, then we need to set the sorting function
        _ordered = kwds.pop('ordered',None)
        if _ordered and _ordered is not Set.InsertionOrder \
                and _ordered is not True:
            if inspect.isfunction(_ordered):
                self._sort_fcn = _ordered
            else:
                self._sort_fcn = sorted_robust

        # 'domain', 'within', and 'bounds' are synonyms, in that they
        # restrict the set of valid set values.  If more than one is
        # specified, we will restrict the Set values to the intersection
        # of the individual arguments
        self._init_domain = SetInitializer(None)
        _domain = kwds.pop('domain', None)
        if _domain is not None:
            self._init_domain.intersect(SetInitializer(_domain))
        _within = kwds.pop('within', None)
        if _within is not None:
            self._init_domain.intersect(SetInitializer(_within))
        _bounds = kwds.pop('bounds', None)
        if _bounds is not None:
            self._init_domain.intersect(BoundsInitializer(_bounds))

        self._init_dimen = Initializer(
            kwds.pop('dimen', UnknownSetDimen),
            arg_not_specified=UnknownSetDimen)
        self._init_values = TuplizeValuesInitializer(Initializer(
            kwds.pop('initialize', None),
            treat_sequences_as_mappings=False, allow_generators=True))
        self._init_validate = Initializer(kwds.pop('validate', None))
        self._init_filter = Initializer(kwds.pop('filter', None))

        if 'virtual' in kwds:
            deprecation_warning(
                "Pyomo Sets ignore the 'virtual' keyword argument",
                logger='pyomo.core.base')
            kwds.pop('virtual')

        IndexedComponent.__init__(self, *args, **kwds)

        # HACK to make the "counted call" syntax work.  We wait until
        # after the base class is set up so that is_indexed() is
        # reliable.
        if self._init_values is not None \
           and self._init_values._init.__class__ is IndexedCallInitializer:
            self._init_values._init = CountedCallInitializer(
                self, self._init_values._init)
        # HACK: the DAT parser needs to know the domain of a set in
        # order to correctly parse the data stream.
        if not self.is_indexed():
            if self._init_domain.constant():
                self._domain = self._init_domain(self.parent_block(), None)
            if self._init_dimen.constant():
                self._dimen = self._init_dimen(self.parent_block(), None)


    @deprecated("check_values() is deprecated: Sets only contain valid members",
                version='TBD')
    def check_values(self):
        """
        Verify that the values in this set are valid.
        """
        return True


    def construct(self, data=None):
        if self._constructed:
            return
        timer = ConstructionTimer(self)
        if __debug__ and logger.isEnabledFor(logging.DEBUG):
                logger.debug("Constructing Set, name=%s, from data=%r"
                             % (self.name, data))
        self._constructed = True
        if data is not None:
            # Data supplied to construct() should override data provided
            # to the constructor
            tmp_init, self._init_values \
                = self._init_values, TuplizeValuesInitializer(
                    Initializer(data, treat_sequences_as_mappings=False))
        try:
            if self._init_values is None:
                if not self.is_indexed():
                    # This ensures backwards compatibility by causing all
                    # scalar sets (including set operators) to be
                    # initialized (and potentially empty) after construct().
                    self._getitem_when_not_present(None)
            elif self._init_values.contains_indices():
                # The index is coming in externally; we need to validate it
                for index in self._init_values.indices():
                    IndexedComponent.__getitem__(self, index)
            else:
                # Bypass the index validation and create the member directly
                for index in self.index_set():
                    self._getitem_when_not_present(index)
        finally:
            # Restore the original initializer (if overridden by data argument)
            if data is not None:
                self._init_values = tmp_init
        timer.report()

    #
    # This method must be defined on subclasses of
    # IndexedComponent that support implicit definition
    #
    def _getitem_when_not_present(self, index):
        """Returns the default component data value."""
        # Because we allow sets within an IndexedSet to have different
        # dimen, we have moved the tuplization logic from PyomoModel
        # into Set (because we cannot know the dimen of a _SetData until
        # we are actually constructing that index).  This also means
        # that we need to potentially communicate the dimen to the
<<<<<<< HEAD
        # (wrapped) vaue initializer.  So, we will get the dimen first,
=======
        # (wrapped) value initializer.  So, we will get the dimen first,
>>>>>>> 9def76d9
        # then get the values.  Only then will we know that this index
        # will actually be constructed (and not Skipped).
        _block = self.parent_block()

        #Note: _init_dimen and _init_domain are guaranteed to be non-None
        _d = self._init_dimen(_block, index)
        if ( not normalize_index.flatten and _d is not UnknownSetDimen
             and _d is not None ):
            logger.warning(
                "Ignoring non-None dimen (%s) for set %s%s "
                "(normalize_index.flatten is False, so dimen "
                "verification is not available)." % (
                    _d, self.name,
                    ("[%s]" % (index,) if self.is_indexed() else "") ))
            _d = None

        domain = self._init_domain(_block, index)
        if _d is UnknownSetDimen and domain is not None \
           and domain.dimen is not None:
            _d = domain.dimen

        if self._init_values is not None:
            self._init_values._dimen = _d
            try:
                _values = self._init_values(_block, index)
            except TuplizeError as e:
                raise ValueError( str(e) % (
                    self._name, "[%s]" % index if self.is_indexed() else ""))

            if _values is Set.Skip:
                return
            elif _values is None:
                raise ValueError(
                    "Set rule or initializer returned None instead of Set.Skip")
        if index is None and not self.is_indexed():
            obj = self._data[index] = self
        else:
            obj = self._data[index] = self._ComponentDataClass(component=self)
        if _d is not UnknownSetDimen:
            obj._dimen = _d
        if domain is not None:
            obj._domain = domain
            domain.parent_component().construct()
        if self._init_validate is not None:
            try:
                obj._validate = Initializer(self._init_validate(_block, index))
                if obj._validate.constant():
                    # _init_validate was the actual validate function; use it.
                    obj._validate = self._init_validate
            except:
                # We will assume any exceptions raised when getting the
                # validator for this index indicate that the function
                # should have been passed directly to the underlying sets.
                obj._validate = self._init_validate
        if self._init_filter is not None:
            try:
                _filter = Initializer(self._init_filter(_block, index))
                if _filter.constant():
                    # _init_filter was the actual filter function; use it.
                    _filter = self._init_filter
            except:
                # We will assume any exceptions raised when getting the
                # filter for this index indicate that the function
                # should have been passed directly to the underlying sets.
                _filter = self._init_filter
        else:
            _filter = None
        if self._init_values is not None:
            # _values was initialized above...
            if obj.isordered() \
                   and type(_values) in Set._UnorderedInitializers:
                logger.warning(
                    "Initializing ordered Set %s with a fundamentally "
                    "unordered data source (type: %s).  This WILL potentially "
                    "lead to nondeterministic behavior in Pyomo"
                    % (self.name, type(_values).__name__,))
            # Special case: set operations that are not first attached
            # to the model must be constructed.
            if isinstance(_values, SetOperator):
                _values.construct()
            try:
                val_iter = iter(_values)
            except TypeError:
                logger.error(
                    "Initializer for Set %s%s returned non-iterable object "
                    "of type %s." % (
                        self.name,
                        ("[%s]" % (index,) if self.is_indexed() else ""),
                        _values if _values.__class__ is type
                        else type(_values).__name__ ))
                raise
            for val in val_iter:
                if val is Set.End:
                    break
                if _filter is None or _filter(_block, val):
                    obj.add(val)
        # We defer adding the filter until now so that add() doesn't
        # call it a second time.
        obj._filter = _filter
        return obj

    @staticmethod
    def _pprint_members(x):
        if x.isfinite():
            return '{' + str(x.ordered_data())[1:-1] + "}"
        else:
            ans = ' | '.join(str(_) for _ in x.ranges())
            if ' | ' in ans:
                return "(" + ans + ")"
            if ans:
                return ans
            else:
                return "[]"

    @staticmethod
    def _pprint_dimen(x):
        d = x.dimen
        if d is UnknownSetDimen:
            return "--"
        return d

    @staticmethod
    def _pprint_domain(x):
        if x._domain is x and isinstance(x, SetOperator):
            return x._expression_str()
        else:
            return x._domain

    def _pprint(self):
        """
        Return data that will be printed for this component.
        """
        #
        # Eventually, we might want to support a 'verbose' flag to
        # pprint() that will suppress som of the very long (less
        # informative) output
        #
        # if verbose:
        #     def members(x):
        #         return '{' + str(x.ordered_data())[1:-1] + "}"
        # else:
        #     MAX_MEMBERES=10
        #     def members(x):
        #         ans = x.ordered_data()
        #         if len(x) > MAX_MEMBERES:
        #             return '{' + str(ans[:MAX_MEMBERES])[1:-1] + ', ...}'
        #         else:
        #             return '{' + str(ans)[1:-1] + "}"

        # TBD: In the current design, we force all _SetData within an
        # indexed Set to have the same isordered value, so we will only
        # print it once in the header.  Is this a good design?
        try:
            _ordered = self.isordered()
            _refClass = type(self)
        except:
            _ordered = issubclass(self._ComponentDataClass, _OrderedSetMixin)
            _refClass = self._ComponentDataClass
        if _ordered:
            # This is a bit of an anachronism.  Historically Pyomo
            # reported "Insertion" for Set.InsertionOrder, "Sorted" for
            # Set.SortedOrder, and "{user}" for everything else.
            # However, we do not preserve that flag any more, so we
            # will infer it from the class hierarchy
            if issubclass(_refClass, _SortedSetMixin):
                if self.parent_component()._sort_fcn is sorted_robust:
                    _ordered =  "Sorted"
                else:
                    _ordered =  "{user}"
            elif issubclass(_refClass, _InsertionOrderSetData):
                _ordered = "Insertion"
        return (
            [("Size", len(self._data)),
             ("Index", self._index if self.is_indexed() else None),
             ("Ordered", _ordered),],
            iteritems(self._data),
            ("Dimen","Domain","Size","Members",),
            lambda k, v: [
                Set._pprint_dimen(v),
                Set._pprint_domain(v),
                len(v) if v.isfinite() else 'Inf',
                Set._pprint_members(v),
            ])


class IndexedSet(Set):
    pass

class FiniteSimpleSet(_FiniteSetData, Set):
    def __init__(self, **kwds):
        _FiniteSetData.__init__(self, component=self)
        Set.__init__(self, **kwds)

class OrderedSimpleSet(_InsertionOrderSetData, Set):
    def __init__(self, **kwds):
        # In case someone inherits from us, we will provide a rational
        # default for the "ordered" flag
        kwds.setdefault('ordered', Set.InsertionOrder)

        _InsertionOrderSetData.__init__(self, component=self)
        Set.__init__(self, **kwds)

class SortedSimpleSet(_SortedSetData, Set):
    def __init__(self, **kwds):
        # In case someone inherits from us, we will provide a rational
        # default for the "ordered" flag
        kwds.setdefault('ordered', Set.SortedOrder)

        _SortedSetData.__init__(self, component=self)
        Set.__init__(self, **kwds)

@disable_methods(_FINITESET_API + _SETDATA_API)
class AbstractFiniteSimpleSet(FiniteSimpleSet):
    pass

@disable_methods(_ORDEREDSET_API + _SETDATA_API)
class AbstractOrderedSimpleSet(OrderedSimpleSet):
    pass

@disable_methods(_ORDEREDSET_API + _SETDATA_API)
class AbstractSortedSimpleSet(SortedSimpleSet):
    pass


############################################################################

class SetOf(_FiniteSetMixin, _SetData, Component):
    """"""
    def __new__(cls, *args, **kwds):
        if cls is not SetOf:
            return super(SetOf, cls).__new__(cls)
        reference, = args
        if isinstance(reference, (tuple, list)):
            return super(SetOf, cls).__new__(OrderedSetOf)
        else:
            return super(SetOf, cls).__new__(UnorderedSetOf)

    def __init__(self, reference, **kwds):
        _SetData.__init__(self, component=self)
        kwds.setdefault('ctype', SetOf)
        Component.__init__(self, **kwds)
        self._ref = reference

    def get(self, value, default=None):
        # Note that the efficiency of this depends on the reference object
        #
        # The bulk of single-value set members were stored as scalars.
        # Check that first.
        if value.__class__ is tuple and len(value) == 1:
            if value[0] in self._ref:
                return value[0]
        if value in self._ref:
            return value
        return default

    def __len__(self):
        return len(self._ref)

    def __iter__(self):
        return iter(self._ref)

    def __str__(self):
        if self.parent_block() is not None:
            return self.name
        return str(self._ref)

    def construct(self, data=None):
        if self._constructed:
            return
        timer = ConstructionTimer(self)
        if __debug__ and logger.isEnabledFor(logging.DEBUG):
                logger.debug("Constructing SetOf, name=%s, from data=%r"
                             % (self.name, data))
        self._constructed = True
        timer.report()

    @property
    def dimen(self):
        _iter = iter(self)
        try:
            x = next(_iter)
            if type(x) is tuple:
                ans = len(x)
            else:
                ans = 1
        except:
            return 0
        for x in _iter:
            _this = len(x) if type(x) is tuple else 1
            if _this != ans:
                return None
        return ans

    @property
    def domain(self):
        return self

    def _pprint(self):
        """
        Return data that will be printed for this component.
        """
        return (
            [("Dimen", self.dimen),
             ("Size", len(self)),
             ("Bounds", self.bounds())],
            iteritems( {None: self} ),
            ("Ordered", "Members",),
            lambda k, v: [
                v.isordered(),
                str(v._ref),
            ])

class UnorderedSetOf(SetOf):
    pass

class OrderedSetOf(_OrderedSetMixin, SetOf):
    def __getitem__(self, index):
        i = self._to_0_based_index(index)
        try:
            return self._ref[i]
        except IndexError:
            raise IndexError("%s index out of range" % (self.name))

    def ord(self, item):
        # The bulk of single-value set members are stored as scalars.
        # However, we are now being more careful about matching tuples
        # when they are actually put as Set members.  So, we will look
        # for the exact thing that the user sent us and then fall back
        # on the scalar.
        try:
            return self._ref.index(item) + 1
        except ValueError:
            if item.__class__ is not tuple or len(item) > 1:
                raise
        return self._ref.index(item[0]) + 1


############################################################################


class _InfiniteRangeSetData(_SetData):
    """Data class for a infinite set.

    This Set implements an interface to an *infinite set* defined by one
    or more NumericRange objects.  As there are an infinite
    number of members, Infinite Range Sets are not iterable.

    """

    __slots__ = ('_ranges',)

    def __init__(self, component):
        _SetData.__init__(self, component=component)
        self._ranges = None

    def __getstate__(self):
        """
        This method must be defined because this class uses slots.
        """
        state = super(_InfiniteRangeSetData, self).__getstate__()
        for i in _InfiniteRangeSetData.__slots__:
            state[i] = getattr(self, i)
        return state

    # Note: because none of the slots on this class need to be edited,
    # we don't need to implement a specialized __setstate__ method.

    def get(self, value, default=None):
        # The bulk of single-value set members were stored as scalars.
        # Check that first.
        if value.__class__ is tuple and len(value) == 1:
            v = value[0]
            if any(v in r for r in self._ranges):
                return v
        if any(value in r for r in self._ranges):
            return value
        return default

    def isdiscrete(self):
        """Returns True if this set admits only discrete members"""
        return all(r.isdiscrete() for r in self.ranges())

    @property
    def dimen(self):
        return 1

    @property
    def domain(self):
        return Reals

    def clear(self):
        self._ranges = ()

    def ranges(self):
        return iter(self._ranges)


class _FiniteRangeSetData( _SortedSetMixin,
                           _OrderedSetMixin,
                           _FiniteSetMixin,
                           _InfiniteRangeSetData ):
    __slots__ = ()

    @staticmethod
    def _range_gen(r):
        start, end = (r.start, r.end) if r.step > 0 else (r.end, r.start)
        step = abs(r.step)
        n = start
        i = 0
        if start == end:
            yield start
        else:
            while n <= end:
                yield n
                i += 1
                n = start + i*step

    def __iter__(self):
        # If there is only a single underlying range, then we will
        # iterate over it
        nIters = len(self._ranges) - 1
        if not nIters:
            for x in _FiniteRangeSetData._range_gen(self._ranges[0]):
                yield x
            return

        # The trick here is that we need to remove any duplicates from
        # the multiple ranges.  We will set up iterators for each range,
        # pull the first element from each iterator, sort and yield the
        # lowest value.
        iters = []
        for r in self._ranges:
            # Note: there should always be at least 1 member in each
            # NumericRange
            i = _FiniteRangeSetData._range_gen(r)
            iters.append([next(i), i])

        iters.sort(reverse=True, key=lambda x: x[0])
        n = None
        while iters:
            if n != iters[-1][0]:
                n = iters[-1][0]
                yield n
            try:
                iters[-1][0] = next(iters[-1][1])
                if nIters and iters[-2][0] < iters[-1][0]:
                    iters.sort(reverse=True)
            except StopIteration:
                iters.pop()
                nIters -= 1

    def __len__(self):
        if len(self._ranges) == 1:
            # If there is only one range, then this set's range is equal
            # to the range's length
            r = self._ranges[0]
            if r.start == r.end:
                return 1
            else:
                return (r.end - r.start) // r.step + 1
        else:
            return sum(1 for _ in self)

    def __getitem__(self, index):
        assert int(index) == index
        idx = self._to_0_based_index(index)
        if len(self._ranges) == 1:
            r = self._ranges[0]
            ans = r.start + (idx)*r.step
            if ans <= r.end:
                return ans
        else:
            for ans in self:
                if not idx:
                    return ans
                idx -= 1
        raise IndexError("%s index out of range" % (self.name,))

    def ord(self, item):
        if len(self._ranges) == 1:
            r = self._ranges[0]
            i = float(item - r.start) / r.step
            if item >= r.start and item <= r.end and \
                    abs(i - math.floor(i+0.5)) < r._EPS:
                return int(math.floor(i+0.5)) + 1
        else:
            ans = 1
            for val in self:
                if val == item:
                    return ans
                ans += 1
        raise ValueError(
            "Cannot identify position of %s in Set %s: item not in Set"
            % (item, self.name))

    # We must redefine ranges(), bounds(), and domain so that we get the
    # _InfiniteRangeSetData version and not the one from
    # _FiniteSetMixin.
    bounds = _InfiniteRangeSetData.bounds
    ranges = _InfiniteRangeSetData.ranges
    domain = _InfiniteRangeSetData.domain


@ModelComponentFactory.register(
    "A sequence of numeric values.  RangeSet(start,end,step) is a sequence "
    "starting a value 'start', and increasing in values by 'step' until a "
    "value greater than or equal to 'end' is reached.")
class RangeSet(Component):
    """A set object that represents a set of numeric values

    `RangeSet` objects are based around `NumericRange` objects, which
    include support for non-finite ranges (both continuous and
    unbounded). Similarly, boutique ranges (like semi-continuous
    domains) can be represented, e.g.:

    ..code:
        RangeSet(ranges=(NumericRange(0,0,0), NumericRange(1,100,0)))

    The `RangeSet` object continues to support the notation for
    specifying discrete ranges using "[first=1], last, [step=1]" values:

    ..code:
        RangeSet(3)          # [1, 2, 3]
        RangeSet(2,5)        # [2, 3, 4, 5]
        RangeSet(2,5,2)      # [2, 4]
        RangeSet(2.5,4,0.5)  # [2.5, 3, 3.5, 4]

    By implementing RangeSet using NumericRanges, the global Sets (like
    `Reals`, `Integers`, `PositiveReals`, etc.) are trivial
    instances of a RangeSet and support all Set operations.

    Parameters
    ----------
    *args: tuple, optional
<<<<<<< HEAD
        The range desined by ([start=1], end, [step=1]).  If only a
=======
        The range defined by ([start=1], end, [step=1]).  If only a
>>>>>>> 9def76d9
        single positional parameter, `end` is supplied, then the
        RangeSet will be the integers starting at 1 up through and
        including end.  Providing two positional arguments, `x` and `y`,
        will result in a range starting at x up to and including y,
        incrementing by 1.  Providing a 3-tuple enables the
        specification of a step other than 1.

    finite: bool, optional
        This sets if this range is finite (discrete and bounded) or infinite

    ranges: iterable, optional
        The list of range objects that compose this RangeSet

    bounds: tuple, optional
        The lower and upper bounds of values that are admissible in this
        RangeSet

    filter: function, optional
        Function (rule) that returns True if the specified value is in
        the RangeSet or False if it is not.

    validate: function, optional
        Data validation function (rule).  The function will be called
        for every data member of the set, and if it returns False, a
        ValueError will be raised.

    """

    def __new__(cls, *args, **kwds):
        if cls is not RangeSet:
            return super(RangeSet, cls).__new__(cls)

        finite = kwds.pop('finite', None)
        if finite is None:
            if 'ranges' in kwds:
                if any(not r.isfinite() for r in kwds['ranges']):
                    finite = False
            for i,_ in enumerate(args):
                if type(_) not in native_types:
                    # Strange nosetest coverage issue: if the logic is
                    # negated and the continue is in the "else", that
                    # line is not caught as being covered.
                    if not isinstance(_, ComponentData) \
                       or not _.parent_component().is_constructed():
                        continue
                    else:
                        # "Peek" at constructed components to try and
                        # infer if this component will be Infinite
                        _ = value(_)
                if i < 2:
                    if _ in {None, _inf, -_inf}:
                        finite = False
                        break
                elif _ == 0 and args[0] is not args[1]:
                    finite = False
            if finite is None:
                # Assume "undetermined" RangeSets will be finite.  If a
                # user wants them to be infinite, they can always
                # specify finite=False
                finite = True

        if finite:
            return super(RangeSet, cls).__new__(AbstractFiniteSimpleRangeSet)
        else:
            return super(RangeSet, cls).__new__(AbstractInfiniteSimpleRangeSet)


    def __init__(self, *args, **kwds):
        # Finite was processed by __new__
        kwds.setdefault('ctype', RangeSet)
        if len(args) > 3:
            raise ValueError("RangeSet expects 3 or fewer positional "
                             "arguments (received %s)" % (len(args),))
        kwds.pop('finite', None)
        self._init_data = (
            args,
            kwds.pop('ranges', ()),
        )
        self._init_validate = Initializer(kwds.pop('validate', None))
        self._init_filter = Initializer(kwds.pop('filter', None))
        self._init_bounds = kwds.pop('bounds', None)
        if self._init_bounds is not None:
            self._init_bounds = BoundsInitializer(self._init_bounds)

        Component.__init__(self, **kwds)
        # Shortcut: if all the relevant construction information is
        # simple (hard-coded) values, then it is safe to go ahead and
        # construct the set.
        #
        # NOTE: We will need to revisit this if we ever allow passing
        # data into the construct method (which would override the
        # hard-coded values here).
        try:
            if all( type(_) in native_types
                    or _.parent_component().is_constructed()
                    for _ in args ):
                self.construct()
        except AttributeError:
            pass


    def __str__(self):
        if self.parent_block() is not None:
            return self.name
        # Unconstructed floating components return their type
        if not self._constructed:
            return type(self).__name__
        # Named, constructed components should return their name e.g., Reals
        if type(self).__name__ != self._name:
            return self.name
        # Floating, unnamed constructed components return their ranges()
        ans = ' | '.join(str(_) for _ in self.ranges())
        if ' | ' in ans:
            return "(" + ans + ")"
        if ans:
            return ans
        else:
            return "[]"


    def construct(self, data=None):
        if self._constructed:
            return
        timer = ConstructionTimer(self)
        if __debug__ and logger.isEnabledFor(logging.DEBUG):
                logger.debug("Constructing RangeSet, name=%s, from data=%r"
                             % (self.name, data))
        if data is not None:
            raise ValueError(
                "RangeSet.construct() does not support the data= argument.")
        self._constructed = True

        args, ranges = self._init_data
        args = tuple(value(_) for _ in args)
        if type(ranges) is not tuple:
            ranges = tuple(ranges)
        if len(args) == 1:
            # This is a bit of a hack for backwards compatability with
            # the old RangeSet implementation, where we did less
            # validation of the RangeSet arguments, and allowed the
            # creation of 0-length RangeSets
            if args[0] != 0:
                # No need to check for floating point - it will
                # automatically be truncated
                ranges = ranges + (NumericRange(1,args[0],1),)
        elif len(args) == 2:
            # This is a bit of a hack for backwards compatability with
            # the old RangeSet implementation, where we did less
            # validation of the RangeSet arguments, and allowed the
            # creation of 0-length RangeSets
            if None in args or args[1] - args[0] != -1:
                args = (args[0],args[1],1)

        if len(args) == 3:
            # Discrete ranges anchored by a floating point value or
            # incremented by a floating point value cannot be handled by
            # the NumericRange object.  We will just discretize this
            # range (mostly for backwards compatability)
            start, end, step = args
            if step:
                if start is None:
                    start, end = end, start
                    step *= -1

                if start is None:
                    # Backwards compatability: assume unbounded RangeSet
                    # is grounded at 0
                    ranges += ( NumericRange(0, None, step),
                                NumericRange(0, None, -step) )
                elif int(step) != step:
                    if end is None:
                        raise ValueError(
                            "RangeSet does not support unbounded ranges "
                            "with a non-integer step (got [%s:%s:%s])"
                            % (start, end, step))
                    if (end >= start) ^ (step > 0):
                        raise ValueError(
                            "RangeSet: start, end ordering incompatible with "
                            "step direction (got [%s:%s:%s])"
                            % (start, end, step))
                    n = start
                    i = 0
                    while (step > 0 and n <= end) or (step < 0 and n >= end):
                        ranges += (NumericRange(n,n,0),)
                        i += 1
                        n = start + step*i
                else:
                    ranges += (NumericRange(start, end, step),)
            else:
                ranges += (NumericRange(*args),)

        for r in ranges:
            if not isinstance(r, NumericRange):
                raise TypeError(
                    "RangeSet 'ranges' argument must be an "
                    "iterable of NumericRange objects")
            if not r.isfinite() and self.isfinite():
                raise ValueError(
                    "Constructing a finite RangeSet over a non-finite "
                    "range (%s).  Either correct the range data or "
                    "specify 'finite=False' when declaring the RangeSet"
                    % (r,))

        _block = self.parent_block()
        if self._init_bounds is not None:
            bnds = self._init_bounds(_block, None)
            tmp = []
            for r in ranges:
                tmp.extend(r.range_intersection(bnds.ranges()))
            ranges = tuple(tmp)

        self._ranges = ranges

        if self._init_filter is not None:
            if not self.isfinite():
                raise ValueError(
                    "The 'filter' keyword argument is not valid for "
                    "non-finite RangeSet component (%s)" % (self.name,))

            try:
                _filter = Initializer(self._init_filter(_block, None))
                if _filter.constant():
                    # _init_filter was the actual filter function; use it.
                    _filter = self._init_filter
            except:
                # We will assume any exceptions raised when getting the
                # filter for this index indicate that the function
                # should have been passed directly to the underlying sets.
                _filter = self._init_filter

            # If this is a finite set, then we can go ahead and filter
            # all the ranges.  This allows pprint and len to be correct,
            # without special handling
            new_ranges = []
            old_ranges = list(self.ranges())
            old_ranges.reverse()
            while old_ranges:
                r = old_ranges.pop()
                for i,val in enumerate(_FiniteRangeSetData._range_gen(r)):
                    if not _filter(_block, val):
                        split_r = r.range_difference((NumericRange(val,val,0),))
                        if len(split_r) == 2:
                            new_ranges.append(split_r[0])
                            old_ranges.append(split_r[1])
                        elif len(split_r) == 1:
                            if i == 0:
                                old_ranges.append(split_r[0])
                            else:
                                new_ranges.append(split_r[0])
                        i = None
                        break
                if i is not None:
                    new_ranges.append(r)
            self._ranges = new_ranges

        if self._init_validate is not None:
            if not self.isfinite():
                raise ValueError(
                    "The 'validate' keyword argument is not valid for "
                    "non-finite RangeSet component (%s)" % (self.name,))

            try:
                _validate = Initializer(self._init_validate(_block, None))
                if _validate.constant():
                    # _init_validate was the actual validate function; use it.
                    _validate = self._init_validate
            except:
                # We will assume any exceptions raised when getting the
                # validator for this index indicate that the function
                # should have been passed directly to the underlying set.
                _validate = self._init_validate

            for val in self:
                try:
                    flag = _validate(_block, val)
                except:
                    logger.error(
                        "Exception raised while validating element '%s' "
                        "for Set %s" % (val, self.name))
                    raise
                if not flag:
                    raise ValueError(
                        "The value=%s violates the validation rule of "
                        "Set %s" % (val, self.name))

        timer.report()

    #
    # Until the time that we support indexed RangeSet objects, we will
    # mock up some of the IndexedComponent API for consistency with the
    # previous (<=5.6.7) implementation.
    #
    def dim(self):
        return 0
    def index_set(self):
        return UnindexedComponent_set


    def _pprint(self):
        """
        Return data that will be printed for this component.
        """
        return (
            [("Dimen", self.dimen),
             ("Size", len(self) if self.isfinite() else 'Inf'),
             ("Bounds", self.bounds())],
            iteritems( {None: self} ),
            ("Finite","Members",),
            lambda k, v: [
                v.isfinite(),#isinstance(v, _FiniteSetMixin),
                ', '.join(str(r) for r in self.ranges()) or '[]',
            ])


class InfiniteSimpleRangeSet(_InfiniteRangeSetData, RangeSet):
    def __init__(self, *args, **kwds):
        _InfiniteRangeSetData.__init__(self, component=self)
        RangeSet.__init__(self, *args, **kwds)

    # We want the RangeSet.__str__ to override the one in _FiniteSetMixin
    __str__ = RangeSet.__str__

class FiniteSimpleRangeSet(_FiniteRangeSetData, RangeSet):
    def __init__(self, *args, **kwds):
        _FiniteRangeSetData.__init__(self, component=self)
        RangeSet.__init__(self, *args, **kwds)

    # We want the RangeSet.__str__ to override the one in _FiniteSetMixin
    __str__ = RangeSet.__str__


@disable_methods(_SET_API)
class AbstractInfiniteSimpleRangeSet(InfiniteSimpleRangeSet):
    pass

@disable_methods(_ORDEREDSET_API)
class AbstractFiniteSimpleRangeSet(FiniteSimpleRangeSet):
    pass


############################################################################
# Set Operators
############################################################################

class SetOperator(_SetData, Set):
    __slots__ = ('_sets',)

    def __init__(self, *args, **kwds):
        _SetData.__init__(self, component=self)
        Set.__init__(self, **kwds)
        implicit = []
        sets = []
        for _set in args:
            _new_set = process_setarg(_set)
            sets.append(_new_set)
            if _new_set is not _set or _new_set.parent_block() is None:
                implicit.append(_new_set)
        self._sets = tuple(sets)
        self._implicit_subsets = tuple(implicit)
        # We will implicitly construct all set operators if the operands
        # are all constructed.
        if all(_.parent_component()._constructed for _ in self._sets):
            self.construct()

    def __getstate__(self):
        """
        This method must be defined because this class uses slots.
        """
        state = super(SetOperator, self).__getstate__()
        for i in SetOperator.__slots__:
            state[i] = getattr(self, i)
        return state

    def construct(self, data=None):
        if self._constructed:
            return
        timer = ConstructionTimer(self)
        if __debug__ and logger.isEnabledFor(logging.DEBUG):
                logger.debug("Constructing SetOperator, name=%s, from data=%r"
                             % (self.name, data))
        for s in self._sets:
            s.parent_component().construct()
        super(SetOperator, self).construct()
        if data:
            deprecation_warning(
                "Providing construction data to SetOperator objects is "
                "deprecated.  This data is ignored and in a future version "
                "will not be allowed", version='TBD')
            fail = len(data) > 1 or None not in data
            if not fail:
                _data = data[None]
                if len(_data) != len(self):
                    fail = True
                else:
                    for v in _data:
                        if v not in self:
                            fail = True
                            break
            if fail:
                raise ValueError(
                    "Constructing SetOperator %s with incompatible data "
                    "(data=%s}" % (self.name, data))
        timer.report()

    # Note: because none of the slots on this class need to be edited,
    # we don't need to implement a specialized __setstate__ method.

    def __len__(self):
        """Return the length of this Set

        Because Set objects (and therefore SetOperator objects) are a
        subclass of IndexedComponent, we need to override the definition
        of len() to return the length of the Set and not the Component.
        Failing to do so would result in scalar infinite set operators
        to return a length of "1".

        Python requires len() to return a nonnegatie integer.  Instead
        of returning `float('inf')` here and allowing Python to raise
        the OverflowError, we will raise it directly here where we can
        provide a more informative error message.

        """
        raise OverflowError(
            "The length of a non-finite Set is Inf; however, Python "
            "requires len() to return a non-negative integer value. Check "
            "isfinite() before calling len() for possibly infinite Sets")

    def __str__(self):
        if self.parent_block() is not None:
            return self.name
        return self._expression_str()

    def __deepcopy__(self, memo):
        # SetOperators form an expression system.  As we allow operators
        # on abstract Set objects, it is important to *always* deepcopy
        # SetOperators that have not been assigned to a Block.  For
        # example, consider an abstract indexed model component whose
        # domain is specified by a Set expression:
        #
        #   def x_init(m,i):
        #       if i == 2:
        #           return Set.Skip
        #       else:
        #           return []
        #   m.x = Set( [1,2],
        #              domain={1: m.A*m.B, 2: m.A*m.A},
        #              initialize=x_init )
        #
        # We do not want to automatically add all the Set operators to
        # the model at declaration time, as m.x[2] is never actually
        # created.  Plus, doing so would require complex parsing of the
        # initializers.  BUT, we need to ensure that the operators are
        # deepcopied, otherwise when the model is cloned before
        # construction the operators will still refer to the sets on the
        # original abstract model (in particular, the Set x will have an
        # unknown dimen).
        #
        # Our solution is to cause SetOperators to be automatically
        # cloned if they haven't been assigned to a block.
        if '__block_scope__' in memo:
            if self.parent_block() is None:
                # Hijack the block scope rules to cause this object to
                # be deepcopied.
                memo['__block_scope__'][id(self)] = True
        return super(SetOperator, self).__deepcopy__(memo)

    def _expression_str(self):
        _args = []
        for arg in self._sets:
            arg_str = str(arg)
            if ' ' in arg_str and isinstance(arg, SetOperator):
                arg_str = "(" + arg_str + ")"
            _args.append(arg_str)
        return self._operator.join(_args)

    def isdiscrete(self):
        """Returns True if this set admits only discrete members"""
        return all(r.isdiscrete() for r in self.ranges())

    def subsets(self, expand_all_set_operators=None):
        if not isinstance(self, SetProduct):
            if expand_all_set_operators is None:
                logger.warning("""
                Extracting subsets for Set %s, which is a SetOperator
                other than a SetProduct.  Returning this set and not
<<<<<<< HEAD
                decending into the set operands.  To descend into this
=======
                descending into the set operands.  To descend into this
>>>>>>> 9def76d9
                operator, specify
                'subsets(expand_all_set_operators=True)' or to suppress
                this warning, specify
                'subsets(expand_all_set_operators=False)'""" % ( self.name, ))
                yield self
                return
            elif not expand_all_set_operators:
                yield self
                return
        for s in self._sets:
            for ss in s.subsets(
                    expand_all_set_operators=expand_all_set_operators):
                yield ss

    @property
    @deprecated("SetProduct.set_tuple is deprecated.  "
                "Use SetProduct.subsets() to get the operator arguments.",
                version='TBD')
    def set_tuple(self):
        # Despite its name, in the old SetProduct, set_tuple held a list
        return list(self.subsets())

    @property
    def domain(self):
        return self._domain

    @property
    def _domain(self):
        # We hijack the _domain attribute of SetOperator so that pprint
        # prints out the expression as the Set's "domain".  Doing this
        # as a property prevents the circular reference
        return self

    @_domain.setter
    def _domain(self, val):
        if val is not Any:
            raise ValueError(
                "Setting the domain of a Set Operator is not allowed: %s" % val)


    @staticmethod
    def _checkArgs(*sets):
        ans = []
        for s in sets:
            if isinstance(s, _SetDataBase):
                ans.append((s.isordered(), s.isfinite()))
            elif type(s) in {tuple, list}:
                ans.append((True, True))
            else:
                ans.append((False, True))
        return ans

############################################################################

class SetUnion(SetOperator):
    __slots__ = tuple()

    _operator = " | "

    def __new__(cls, *args):
        if cls != SetUnion:
            return super(SetUnion, cls).__new__(cls)

        set0, set1 = SetOperator._checkArgs(*args)
        if set0[0] and set1[0]:
            cls = SetUnion_OrderedSet
        elif set0[1] and set1[1]:
            cls = SetUnion_FiniteSet
        else:
            cls = SetUnion_InfiniteSet
        return cls.__new__(cls)

    def ranges(self):
        return itertools.chain(*tuple(s.ranges() for s in self._sets))

    @property
    def dimen(self):
        d0 = self._sets[0].dimen
        d1 = self._sets[1].dimen
        if d0 is None or d1 is None:
            return None
        if d0 is UnknownSetDimen or d1 is UnknownSetDimen:
            return UnknownSetDimen
        if d0 == d1:
            return d0
        else:
            return None


class SetUnion_InfiniteSet(SetUnion):
    __slots__ = tuple()

    def get(self, val, default=None):
        #return any(val in s for s in self._sets)
        for s in self._sets:
            v = s.get(val, default)
            if v is not default:
                return v
        return default


class SetUnion_FiniteSet(_FiniteSetMixin, SetUnion_InfiniteSet):
    __slots__ = tuple()

    def __iter__(self):
        set0 = self._sets[0]
        return itertools.chain(
            set0,
            (_ for _ in self._sets[1] if _ not in set0)
        )

    def __len__(self):
        """
        Return the number of elements in the set.
        """
        # There is no easy way to tell how many duplicates there are in
        # the second set.  Our only choice is to count them.  We will
        # try and be a little efficient by using len() for the first
        # set, though.
        set0, set1 = self._sets
        return len(set0) + sum(1 for s in set1 if s not in set0)


class SetUnion_OrderedSet(_OrderedSetMixin, SetUnion_FiniteSet):
    __slots__ = tuple()

    def __getitem__(self, index):
        idx = self._to_0_based_index(index)
        set0_len = len(self._sets[0])
        if idx < set0_len:
            return self._sets[0][idx+1]
        else:
            idx -= set0_len - 1
            set1_iter = iter(self._sets[1])
            try:
                while idx:
                    val = next(set1_iter)
                    if val not in self._sets[0]:
                        idx -= 1
            except StopIteration:
                raise IndexError("%s index out of range" % (self.name,))
            return val

    def ord(self, item):
        """
        Return the position index of the input value.

        Note that Pyomo Set objects have positions starting at 1 (not 0).

        If the search item is not in the Set, then an IndexError is raised.
        """
        if item in self._sets[0]:
            return self._sets[0].ord(item)
        if item not in self._sets[1]:
            raise IndexError(
                "Cannot identify position of %s in Set %s: item not in Set"
                % (item, self.name))
        idx = len(self._sets[0])
        _iter = iter(self._sets[1])
        while True:
            val = next(_iter)
            if val == item:
                break
            elif val not in self._sets[0]:
                idx += 1
        return idx + 1


############################################################################

class SetIntersection(SetOperator):
    __slots__ = tuple()

    _operator = " & "

    def __new__(cls, *args):
        if cls != SetIntersection:
            return super(SetIntersection, cls).__new__(cls)

        set0, set1 = SetOperator._checkArgs(*args)
        if set0[0] or set1[0]:
            cls = SetIntersection_OrderedSet
        elif set0[1] or set1[1]:
            cls = SetIntersection_FiniteSet
        else:
            cls = SetIntersection_InfiniteSet
        return cls.__new__(cls)

    def construct(self, data=None):
        super(SetIntersection, self).construct(data)
        if not self.isfinite():
            _finite = True
            for r in self.ranges():
                if not r.isfinite():
                    _finite = False
                    break
            if _finite:
                self.__class__ = SetIntersection_OrderedSet

    def ranges(self):
        for a in self._sets[0].ranges():
            for r in a.range_intersection(self._sets[1].ranges()):
                yield r

    @property
    def dimen(self):
        d1 = self._sets[0].dimen
        d2 = self._sets[1].dimen
        if d1 is None:
            return d2
        elif d2 is None:
            return d1
        elif d1 == d2:
            return d1
        elif d1 is UnknownSetDimen or d2 is UnknownSetDimen:
            return UnknownSetDimen
        else:
            return 0


class SetIntersection_InfiniteSet(SetIntersection):
    __slots__ = tuple()

    def get(self, val, default=None):
        #return all(val in s for s in self._sets)
        for s in self._sets:
            v = s.get(val, default)
            if v is default:
                return default
        return v


class SetIntersection_FiniteSet(_FiniteSetMixin, SetIntersection_InfiniteSet):
    __slots__ = tuple()

    def __iter__(self):
        set0, set1 = self._sets
        if not set0.isordered():
            if set1.isordered():
                set0, set1 = set1, set0
            elif not set0.isfinite():
                if set1.isfinite():
                    set0, set1 = set1, set0
                else:
                    # The odd case of a finite continuous range
                    # intersected with an infinite discrete range...
                    ranges = []
                    for r0 in set0.ranges():
                        ranges.extend(r0.range_intersection(set1.ranges()))
                    # Note that the RangeSet is automatically
                    # constucted, as it has no non-native positional
                    # parameters.
                    return iter(RangeSet(ranges=ranges))
        return (s for s in set0 if s in set1)

    def __len__(self):
        """
        Return the number of elements in the set.
        """
        return sum(1 for _ in self)


class SetIntersection_OrderedSet(_OrderedSetMixin, SetIntersection_FiniteSet):
    __slots__ = tuple()

    def __getitem__(self, index):
        idx = self._to_0_based_index(index)
        _iter = iter(self)
        try:
            while idx:
                next(_iter)
                idx -= 1
            return next(_iter)
        except StopIteration:
            raise IndexError("%s index out of range" % (self.name,))

    def ord(self, item):
        """
        Return the position index of the input value.

        Note that Pyomo Set objects have positions starting at 1 (not 0).

        If the search item is not in the Set, then an IndexError is raised.
        """
        if item not in self._sets[0] or item not in self._sets[1]:
            raise IndexError(
                "Cannot identify position of %s in Set %s: item not in Set"
                % (item, self.name))
        idx = 0
        _iter = iter(self)
        while next(_iter) != item:
            idx += 1
        return idx + 1

############################################################################

class SetDifference(SetOperator):
    __slots__ = tuple()

    _operator = " - "

    def __new__(cls, *args):
        if cls != SetDifference:
            return super(SetDifference, cls).__new__(cls)

        set0, set1 = SetOperator._checkArgs(*args)
        if set0[0]:
            cls = SetDifference_OrderedSet
        elif set0[1]:
            cls = SetDifference_FiniteSet
        else:
            cls = SetDifference_InfiniteSet
        return cls.__new__(cls)

    def ranges(self):
        for a in self._sets[0].ranges():
            for r in a.range_difference(self._sets[1].ranges()):
                yield r

    @property
    def dimen(self):
        return self._sets[0].dimen

class SetDifference_InfiniteSet(SetDifference):
    __slots__ = tuple()

    def get(self, val, default=None):
        #return val in self._sets[0] and not val in self._sets[1]
        v_l = self._sets[0].get(val, default)
        if v_l is default:
            return default
        v_r = self._sets[1].get(val, default)
        if v_r is default:
            return v_l
        return default


class SetDifference_FiniteSet(_FiniteSetMixin, SetDifference_InfiniteSet):
    __slots__ = tuple()

    def __iter__(self):
        set0, set1 = self._sets
        return (_ for _ in set0 if _ not in set1)

    def __len__(self):
        """
        Return the number of elements in the set.
        """
        return sum(1 for _ in self)


class SetDifference_OrderedSet(_OrderedSetMixin, SetDifference_FiniteSet):
    __slots__ = tuple()

    def __getitem__(self, index):
        idx = self._to_0_based_index(index)
        _iter = iter(self)
        try:
            while idx:
                next(_iter)
                idx -= 1
            return next(_iter)
        except StopIteration:
            raise IndexError("%s index out of range" % (self.name,))

    def ord(self, item):
        """
        Return the position index of the input value.

        Note that Pyomo Set objects have positions starting at 1 (not 0).

        If the search item is not in the Set, then an IndexError is raised.
        """
        if item not in self:
            raise IndexError(
                "Cannot identify position of %s in Set %s: item not in Set"
                % (item, self.name))
        idx = 0
        _iter = iter(self)
        while next(_iter) != item:
            idx += 1
        return idx + 1


############################################################################

class SetSymmetricDifference(SetOperator):
    __slots__ = tuple()

    _operator = " ^ "

    def __new__(cls, *args):
        if cls != SetSymmetricDifference:
            return super(SetSymmetricDifference, cls).__new__(cls)

        set0, set1 = SetOperator._checkArgs(*args)
        if set0[0] and set1[0]:
            cls = SetSymmetricDifference_OrderedSet
        elif set0[1] and set1[1]:
            cls = SetSymmetricDifference_FiniteSet
        else:
            cls = SetSymmetricDifference_InfiniteSet
        return cls.__new__(cls)

    def ranges(self):
        # Note: the following loop implements for (a,b), (b,a)
        assert len(self._sets) == 2
        for set_a, set_b in (self._sets, reversed(self._sets)):
            for a_r in set_a.ranges():
                for r in a_r.range_difference(set_b.ranges()):
                    yield r

    @property
    def dimen(self):
        d0 = self._sets[0].dimen
        d1 = self._sets[1].dimen
        if d0 is None or d1 is None:
            return None
        if d0 is UnknownSetDimen or d1 is UnknownSetDimen:
            return UnknownSetDimen
        if d0 == d1:
            return d0
        else:
            return None


class SetSymmetricDifference_InfiniteSet(SetSymmetricDifference):
    __slots__ = tuple()

    def get(self, val, default=None):
        #return (val in self._sets[0]) ^ (val in self._sets[1])
        v_l = self._sets[0].get(val, default)
        v_r = self._sets[1].get(val, default)
        if v_l is default:
            return v_r
        if v_r is default:
            return v_l
        return default


class SetSymmetricDifference_FiniteSet(_FiniteSetMixin,
                                        SetSymmetricDifference_InfiniteSet):
    __slots__ = tuple()

    def __iter__(self):
        set0, set1 = self._sets
        return itertools.chain(
            (_ for _ in set0 if _ not in set1),
            (_ for _ in set1 if _ not in set0),
        )

    def __len__(self):
        """
        Return the number of elements in the set.
        """
        return sum(1 for _ in self)


class SetSymmetricDifference_OrderedSet(_OrderedSetMixin,
                                         SetSymmetricDifference_FiniteSet):
    __slots__ = tuple()

    def __getitem__(self, index):
        idx = self._to_0_based_index(index)
        _iter = iter(self)
        try:
            while idx:
                next(_iter)
                idx -= 1
            return next(_iter)
        except StopIteration:
            raise IndexError("%s index out of range" % (self.name,))

    def ord(self, item):
        """
        Return the position index of the input value.

        Note that Pyomo Set objects have positions starting at 1 (not 0).

        If the search item is not in the Set, then an IndexError is raised.
        """
        if item not in self:
            raise IndexError(
                "Cannot identify position of %s in Set %s: item not in Set"
                % (item, self.name))
        idx = 0
        _iter = iter(self)
        while next(_iter) != item:
            idx += 1
        return idx + 1


############################################################################

class SetProduct(SetOperator):
    __slots__ = tuple()

    _operator = "*"

    def __new__(cls, *args):
        if cls != SetProduct:
            return super(SetProduct, cls).__new__(cls)

        _sets = SetOperator._checkArgs(*args)
        if all(_[0] for _ in _sets):
            cls = SetProduct_OrderedSet
        elif all(_[1] for _ in _sets):
            cls = SetProduct_FiniteSet
        else:
            cls = SetProduct_InfiniteSet
        return cls.__new__(cls)

    def ranges(self):
        yield RangeProduct(list(
            list(_.ranges()) for _ in self.subsets(False)
        ))

    def bounds(self):
        return ( tuple(_.bounds()[0] for _ in self.subsets(False)),
                 tuple(_.bounds()[1] for _ in self.subsets(False)) )

    @property
    def dimen(self):
        if not (FLATTEN_CROSS_PRODUCT and normalize_index.flatten):
            return None
        # By convention, "None" trumps UnknownSetDimen.  That is, a set
        # product is "non-dimentioned" if any term is non-dimentioned,
        # even if we do not yet know the dimentionality of another term.
        ans = 0
        _unknown = False
        for s in self._sets:
            s_dim = s.dimen
            if s_dim is None:
                return None
            elif s_dim is UnknownSetDimen:
                _unknown = True
            else:
                ans += s_dim
        return UnknownSetDimen if _unknown else ans

    def _flatten_product(self, val):
        """Flatten any nested set product terms (due to nested products)

        Note that because this is called in a recursive context, this
<<<<<<< HEAD
        method is assued that there is no more than a single level of
=======
        method is assured that there is no more than a single level of
>>>>>>> 9def76d9
        nested tuples (so this only needs to check the top-level terms)

        """
        for i in xrange(len(val)-1, -1, -1):
            if val[i].__class__ is tuple:
                val = val[:i] + val[i] + val[i+1:]
        return val

class SetProduct_InfiniteSet(SetProduct):
    __slots__ = tuple()

    def get(self, val, default=None):
        #return self._find_val(val) is not None
        v = self._find_val(val)
        if v is None:
            return default
        if normalize_index.flatten:
            return self._flatten_product(v[0])
        return v[0]

    def _find_val(self, val):
        """Locate a value in this SetProduct

        Locate a value in this SetProduct.  Returns None if the value is
        not found, otherwise returns a (value, cutpoints) tuple.  Value
        is the value that was searched for, possibly normalized.
        Cutpoints is the set of indices that specify how to split the
        value into the corresponding subsets such that subset[i] =
        cutpoints[i:i+1].  Cutpoints is None if the value is trivially
        split with a single index for each subset.

        Returns
        -------
        val: tuple
        cutpoints: list
        """
        # Support for ambiguous cross products: if val matches the
        # number of subsets, we will start by checking each value
        # against the corresponding subset.  Failure is not sufficient
        # to determine the val is not in this set.
        if hasattr(val, '__len__') and len(val) == len(self._sets):
            if all(v in self._sets[i] for i,v in enumerate(val)):
                return val, None

        # If we are not normalizing indices, then if the above did not
        # match, we will NOT attempt to guess how to split the indices
        if not normalize_index.flatten:
            return None

        val = normalize_index(val)
        if val.__class__ is tuple:
            v_len = len(val)
        else:
            val = (val,)
            v_len = 1

        # Get the dimentionality of all the component sets
        setDims = list(s.dimen for s in self._sets)

        # For this search, if a subset has an unknown dimension, assume
        # it is "None".
        for i,d in enumerate(setDims):
            if d is UnknownSetDimen:
                setDims[i] = None
        # Find the starting index for each subset (based on dimentionality)
        index = [None]*len(setDims)
        lastIndex = 0
        for i,dim in enumerate(setDims):
            index[i] = lastIndex
            if dim is None:
                firstNonDimSet = i
                break
            lastIndex += dim
            # We can also check for this subset member immediately.
            # Non-membership is sufficient to return "not found"
            if lastIndex > v_len:
                return None
            elif val[index[i]:lastIndex] not in self._sets[i]:
                return None
        # The end of the last subset is always the length of the val
        index.append(v_len)

        # If there were no non-dimentioned sets, then we have checked
        # each subset, found a match, and can reach a verdict:
        if None not in setDims:
            if lastIndex == v_len:
                return val, index
            else:
                return None

        # If a subset is non-dimentioned, then we will have broken out
        # of the forward loop early.  Start at the end and work
        # backwards.
        lastIndex = index[-1]
        for iEnd,dim in enumerate(reversed(setDims)):
            i = len(setDims)-(iEnd+1)
            if dim is None:
                lastNonDimSet = i
                break
            lastIndex -= dim
            index[i] = lastIndex
            # We can also check for this subset member immediately.
            # Non-membership is sufficient to return "not found"
            if val[index[i]:index[i+1]] not in self._sets[i]:
                return None

        if firstNonDimSet == lastNonDimSet:
            # We have inferred the subpart of val that must be in the
            # (single) non-dimentioned subset.  Check membership and
            # return the final verdict.
            if ( val[index[firstNonDimSet]:index[firstNonDimSet+1]]
                 in self._sets[firstNonDimSet] ):
                return val, index
            else:
                return None

        # There were multiple subsets with dimen==None.  The only thing
        # we can do at this point is to search for any possible
        # combination that works

        subsets = self._sets[firstNonDimSet:lastNonDimSet+1]
        _val = val[index[firstNonDimSet]:index[lastNonDimSet+1]]
        for cuts in self._cutPointGenerator(subsets, len(_val)):
            if all(_val[cuts[i]:cuts[i+1]] in s for i,s in enumerate(subsets)):
                offset = index[firstNonDimSet]
                for i in xrange(1,len(subsets)):
                    index[firstNonDimSet+i] = offset + cuts[i]
                return val, index
        return None


    @staticmethod
    def _cutPointGenerator(subsets, val_len):
        """Generate the sequence of cut points for a series of subsets.

        This generator produces the valid set of cut points for
        separating a list of length val_len into chunks that are valid
        for the specified subsets.  In this method, the first and last
        subsets must have dimen==None.  The return value is a list with
        length one greater that then number of subsets.  Value slices
        (for membership tests) are determined by

            cuts[i]:cuts[i+1] in subsets[i]

        """
        setDims = list(_.dimen for _ in subsets)
        cutIters = [None] * (len(subsets)+1)
        cutPoints = [0] * (len(subsets)+1)
        i = 1
        cutIters[i] = iter(xrange(val_len+1))
        cutPoints[-1] = val_len
        while i > 0:
            try:
                cutPoints[i] = next(cutIters[i])
                if i < len(subsets)-1:
                    if setDims[i] is not None:
                        cutIters[i+1] = iter((cutPoints[i]+setDims[i],))
                    else:
                        cutIters[i+1] = iter(xrange(cutPoints[i], val_len+1))
                    i += 1
                elif cutPoints[i] > val_len:
                    i -= 1
                else:
                    yield cutPoints
            except StopIteration:
                i -= 1



class SetProduct_FiniteSet(_FiniteSetMixin, SetProduct_InfiniteSet):
    __slots__ = tuple()

    def __iter__(self):
        _iter = itertools.product(*self._sets)
        # Note: if all the member sets are simple 1-d sets, then there
        # is no need to call flatten_product.
        if FLATTEN_CROSS_PRODUCT and normalize_index.flatten \
           and self.dimen != len(self._sets):
            return (self._flatten_product(_) for _ in _iter)
        return _iter

    def __len__(self):
        """
        Return the number of elements in the set.
        """
        ans = 1
        for s in self._sets:
            ans *= max(0, len(s))
        return ans


class SetProduct_OrderedSet(_OrderedSetMixin, SetProduct_FiniteSet):
    __slots__ = tuple()

    def __getitem__(self, index):
        _idx = self._to_0_based_index(index)
        _ord = list(len(_) for _ in self._sets)
        i = len(_ord)
        while i:
            i -= 1
            _ord[i], _idx = _idx % _ord[i], _idx // _ord[i]
        if _idx:
            raise IndexError("%s index out of range" % (self.name,))
        ans = tuple(s[i+1] for s,i in zip(self._sets, _ord))
        if FLATTEN_CROSS_PRODUCT and normalize_index.flatten \
           and self.dimen != len(ans):
            return self._flatten_product(ans)
        return ans

    def ord(self, item):
        """
        Return the position index of the input value.

        Note that Pyomo Set objects have positions starting at 1 (not 0).

        If the search item is not in the Set, then an IndexError is raised.
        """
        found = self._find_val(item)
        if found is None:
            raise IndexError(
                "Cannot identify position of %s in Set %s: item not in Set"
                % (item, self.name))
        val, cutPoints = found
        if cutPoints is not None:
            val = tuple( val[cutPoints[i]:cutPoints[i+1]]
                          for i in xrange(len(self._sets)) )
        _idx = tuple(s.ord(val[i])-1 for i,s in enumerate(self._sets))
        _len = list(len(_) for _ in self._sets)
        _len.append(1)
        ans = 0
        for pos, n in zip(_idx, _len[1:]):
            ans += pos
            ans *= n
        return ans+1

############################################################################

class _AnySet(_SetData, Set):
    def __init__(self, **kwds):
        _SetData.__init__(self, component=self)
        # There is a chicken-and-egg game here: the SetInitializer uses
        # Any as part of the processing of the domain/within/bounds
        # domain restrictions.  However, Any has not been declared when
        # constructing Any, so we need to bypass that logic.  This
        # works, but requires us to declare a special domain setter to
        # accept (and ignore) this value.
        kwds.setdefault('domain', self)
        Set.__init__(self, **kwds)

    def get(self, val, default=None):
        return val

    def ranges(self):
        yield AnyRange()

    def bounds(self):
        return (None, None)

    # We need to implement this to override the clear() from IndexedComponent
    def clear(self):
        return

    # We need to implement this to override __len__ from IndexedComponent
    def __len__(self):
        raise TypeError("object of type 'Any' has no len()")

    @property
    def dimen(self):
        return None

    @property
    def domain(self):
        return Any

    def __str__(self):
        if self.parent_block() is not None:
            return self.name
        return type(self).__name__

<<<<<<< HEAD

class _AnyWithNoneSet(_AnySet):
    # Note that we put the deprecation warning on contains() and not on
    # the class because we will always create a global instance for
    # backwards compatability with the Book.
    @deprecated("The AnyWithNone set is deprecated.  "
                "Use Any, which includes None", version='TBD')
    def get(self, val, default=None):
        return super(_AnyWithNoneSet, self).get(val, default)


class _EmptySet(_FiniteSetMixin, _SetData, Set):
    def __init__(self, **kwds):
        _SetData.__init__(self, component=self)
        Set.__init__(self, **kwds)

    def get(self, val, default=None):
        return default

    # We need to implement this to override clear from IndexedComponent
    def clear(self):
        pass

    # We need to implement this to override __len__ from IndexedComponent
    def __len__(self):
        return 0

    def __iter__(self):
        return iter(tuple())

    @property
    def dimen(self):
        return 0

    @property
    def domain(self):
        return EmptySet

=======

class _AnyWithNoneSet(_AnySet):
    # Note that we put the deprecation warning on contains() and not on
    # the class because we will always create a global instance for
    # backwards compatability with the Book.
    @deprecated("The AnyWithNone set is deprecated.  "
                "Use Any, which includes None", version='TBD')
    def get(self, val, default=None):
        return super(_AnyWithNoneSet, self).get(val, default)


class _EmptySet(_FiniteSetMixin, _SetData, Set):
    def __init__(self, **kwds):
        _SetData.__init__(self, component=self)
        Set.__init__(self, **kwds)

    def get(self, val, default=None):
        return default

    # We need to implement this to override clear from IndexedComponent
    def clear(self):
        pass

    # We need to implement this to override __len__ from IndexedComponent
    def __len__(self):
        return 0

    def __iter__(self):
        return iter(tuple())

    @property
    def dimen(self):
        return 0

    @property
    def domain(self):
        return EmptySet

>>>>>>> 9def76d9
    def __str__(self):
        if self.parent_block() is not None:
            return self.name
        return type(self).__name__


############################################################################

def DeclareGlobalSet(obj, caller_globals=None):
    """Declare a copy of a set as a global set in the calling module

    This takes a Set object and declares a duplicate of it as a
    GlobalSet object in the global namespace of the caller's module
    using the local name of the passed set.  GlobalSet objects are
    pseudo-singletons, in that copy.deepcopy (and Model.clone()) will
    not duplcicate them, and when you pickle and restore objects
    containing GlobalSets will still refer to the same object.  The
    declaed GlobalSet object will be an instance of the original Set
    type.

    """
    obj.construct()
    assert obj.parent_component() is obj
    assert obj.parent_block() is None

    # Build the global set before registering its name so that we don't
    # run afoul of the logic in GlobalSet.__new__
    _name = obj.local_name
    if _name in GlobalSets and obj is not GlobalSets[_name]:
        raise RuntimeError("Duplicate Global Set declaration, %s"
                           % (_name,))

    # Push this object into the caller's module namespace
    # Stack: 0: DeclareGlobalSet()
    #        1: the caller
    if caller_globals is None:
<<<<<<< HEAD
        _stack = inspect.stack()
        try:
            caller_globals = _stack[1][0].f_globals
        finally:
            del _stack
=======
        caller_globals = inspect.currentframe().f_back.f_globals
>>>>>>> 9def76d9
    if _name in caller_globals and obj is not caller_globals[_name]:
        raise RuntimeError("Refusing to overwrite global object, %s"
                           % (_name,))

    if _name in GlobalSets:
        _set = caller_globals[_name] = GlobalSets[_name]
        return _set

    # Handle duplicate registrations before defining the GlobalSet
    # object to avoid inconsistent MRO order.

    class GlobalSet(GlobalSetBase, obj.__class__):
        __doc__ = """%s

        References to this object will not be duplicated by deepcopy
        and be maintained/restored by pickle.

        """ % (obj.doc,)
        # Note: a simple docstring does not appear to be picked up (at
        # least in Python 2.7), so we will explicitly set the __doc__
        # attribute.

        __slots__ = ()

        global_name = None

        def __new__(cls, **kwds):
            """Hijack __new__ to mock up old RealSet el al. interface

            In the original Set implementation (Pyomo<=5.6.7), the
            global sets were instances of their own virtual set classes
            (RealSet, IntegerSet, BooleanSet), and one could create new
            instances of those sets with modified bounds.  Since the
<<<<<<< HEAD
            GlobalSet mechansism also declares new classes for every
=======
            GlobalSet mechanism also declares new classes for every
>>>>>>> 9def76d9
            GlobalSet, we can mock up the old behavior through how we
            handle __new__().
            """
            if cls is GlobalSet and GlobalSet.global_name \
               and issubclass(GlobalSet, RangeSet):
                base_set = GlobalSets[GlobalSet.global_name]
                bounds = kwds.pop('bounds', None)
                range_init = SetInitializer(base_set)
                if bounds is not None:
                    range_init.intersect(BoundsInitializer(bounds))
                name = name_kwd = kwds.pop('name', None)
                cls_name = kwds.pop('class_name', None)
                if name is None:
                    if cls_name is None:
                        name = base_set.name
                    else:
                        name = cls_name
                ans = RangeSet( ranges=list(range_init(None, None).ranges()),
                                name=name )
                if name_kwd is None and (
                        cls_name is not None or bounds is not None):
                    ans._name += str(ans.bounds())
            else:
                ans = super(GlobalSet, cls).__new__(cls, **kwds)
            if kwds:
                raise RuntimeError("Unexpected keyword arguments: %s" % (kwds,))
            return ans

    _set = GlobalSet()
    # TODO: Can GlobalSets be a proper Block?
    GlobalSets[_name] = caller_globals[_name] = _set
    GlobalSet.global_name = _name

    _set.__class__.__setstate__(_set, obj.__getstate__())
    _set._component = weakref.ref(_set)
    _set.construct()
    return _set


DeclareGlobalSet(_AnySet(
    name='Any',
    doc="A global Pyomo Set that admits any value",
), globals())
DeclareGlobalSet(_AnyWithNoneSet(
    name='AnyWithNone',
    doc="A global Pyomo Set that admits any value",
), globals())
DeclareGlobalSet(_EmptySet(
    name='EmptySet',
    doc="A global Pyomo Set that contains no members",
), globals())

DeclareGlobalSet(RangeSet(
    name='Reals',
    doc='A global Pyomo Set that admits any real (floating point) value',
    ranges=(NumericRange(None,None,0),),
), globals())
DeclareGlobalSet(RangeSet(
    name='NonNegativeReals',
    doc='A global Pyomo Set admitting any real value in [0, +inf]',
    ranges=(NumericRange(0,None,0),),
), globals())
DeclareGlobalSet(RangeSet(
    name='NonPositiveReals',
    doc='A global Pyomo Set admitting any real value in [-inf, 0]',
    ranges=(NumericRange(None,0,0),),
), globals())
DeclareGlobalSet(RangeSet(
    name='NegativeReals',
    doc='A global Pyomo Set admitting any real value in [-inf, 0)',
    ranges=(NumericRange(None,0,0,(True,False)),),
), globals())
DeclareGlobalSet(RangeSet(
    name='PositiveReals',
    doc='A global Pyomo Set admitting any real value in (0, +inf]',
    ranges=(NumericRange(0,None,0,(False,True)),),
), globals())

DeclareGlobalSet(RangeSet(
    name='Integers',
    doc='A global Pyomo Set admitting any integer value',
    ranges=(NumericRange(0,None,1), NumericRange(0,None,-1)),
), globals())
DeclareGlobalSet(RangeSet(
    name='NonNegativeIntegers',
    doc='A global Pyomo Set admitting any integer value in [0, +inf]',
    ranges=(NumericRange(0,None,1),),
), globals())
DeclareGlobalSet(RangeSet(
    name='NonPositiveIntegers',
    doc='A global Pyomo Set admitting any integer value in [-inf, 0]',
    ranges=(NumericRange(0,None,-1),),
), globals())
DeclareGlobalSet(RangeSet(
    name='NegativeIntegers',
    doc='A global Pyomo Set admitting any integer value in [-inf, -1]',
    ranges=(NumericRange(-1,None,-1),),
), globals())
DeclareGlobalSet(RangeSet(
    name='PositiveIntegers',
    doc='A global Pyomo Set admitting any integer value in [1, +inf]',
    ranges=(NumericRange(1,None,1),),
), globals())

DeclareGlobalSet(RangeSet(
    name='Binary',
    doc='A global Pyomo Set admitting the integers {0, 1}',
    ranges=(NumericRange(0,1,1),),
), globals())

#TODO: Convert Boolean from an alias for Binary to a proper Boolean Set
#      admitting {True, False})
DeclareGlobalSet(RangeSet(
    name='Boolean',
    doc='A global Pyomo Set admitting the integers {0, 1}',
    ranges=(NumericRange(0,1,1),),
), globals())

DeclareGlobalSet(RangeSet(
    name='PercentFraction',
    doc='A global Pyomo Set admitting any real value in [0, 1]',
    ranges=(NumericRange(0,1,0),),
), globals())
DeclareGlobalSet(RangeSet(
    name='UnitInterval',
    doc='A global Pyomo Set admitting any real value in [0, 1]',
    ranges=(NumericRange(0,1,0),),
), globals())

# DeclareGlobalSet(Set(
#     initialize=[None],
#     name='UnindexedComponent_set',
#     doc='A global Pyomo Set for unindexed (scalar) IndexedComponent objects',
# ), globals())


RealSet = Reals.__class__
IntegerSet = Integers.__class__
BinarySet = Binary.__class__
BooleanSet = Boolean.__class__


#
# Backwards compatibility: declare the RealInterval and IntegerInterval
# classes (leveraging the new global RangeSet objects)
#

class RealInterval(RealSet):
    @deprecated("RealInterval has been deprecated.  Please use "
                "RangeSet(lower, upper, 0)", version='TBD')
    def __new__(cls, **kwds):
        kwds.setdefault('class_name', 'RealInterval')
        return super(RealInterval, cls).__new__(RealSet, **kwds)

class IntegerInterval(IntegerSet):
    @deprecated("IntegerInterval has been deprecated.  Please use "
                "RangeSet(lower, upper, 1)", version='TBD')
    def __new__(cls, **kwds):
        kwds.setdefault('class_name', 'IntegerInterval')
        return super(IntegerInterval, cls).__new__(IntegerSet, **kwds)<|MERGE_RESOLUTION|>--- conflicted
+++ resolved
@@ -154,11 +154,7 @@
     #
     # But this causes problems, especially because Set()'s constructor
     # needs to know if the object is ordered (Set defaults to ordered,
-<<<<<<< HEAD
-    # and will toss a warning if the underlying data sourcce is not
-=======
     # and will toss a warning if the underlying data source is not
->>>>>>> 9def76d9
     # ordered)).  While we could add checks where we create the Set
     # (like here and in the __r*__ operators) and pass in a reasonable
     # value for ordered, it is starting to make more sense to use SetOf
@@ -507,11 +503,7 @@
         """Iterate over the set members
 
         Raises AttributeError for non-finite sets.  This must be
-<<<<<<< HEAD
-        declared for non-finite sets beause scalar sets inherit from
-=======
         declared for non-finite sets because scalar sets inherit from
->>>>>>> 9def76d9
         IndexedComponent, which provides an iterator (over the
         underlying indexing set).
         """
@@ -1342,11 +1334,7 @@
                             % (value, _d, self.name, self._dimen))
 
             # Add the value to this object (this last redirection allows
-<<<<<<< HEAD
-            # derived classes to implement a different storage mmechanism)
-=======
             # derived classes to implement a different storage mechanism)
->>>>>>> 9def76d9
             self._add_impl(_value)
             count += 1
         return count
@@ -1729,11 +1717,7 @@
 
 _SET_API = (
     ('__contains__', 'test membership in'),
-<<<<<<< HEAD
-    'get', 'ranges', 'bounds',# 'domain',
-=======
     'get', 'ranges', 'bounds',
->>>>>>> 9def76d9
 )
 _FINITESET_API = _SET_API + (
     ('__iter__', 'iterate over'),
@@ -1793,11 +1777,7 @@
             in this set
         bounds : initializer(tuple), optional
             A tuple that specifies the bounds for valid Set values
-<<<<<<< HEAD
-            (accpets 1-, 2-, or 3-tuple RangeSet arguments)
-=======
             (accepts 1-, 2-, or 3-tuple RangeSet arguments)
->>>>>>> 9def76d9
         filter : initializer(rule), optional
             A rule for determining membership in this set. This has the
             functional form:
@@ -2004,11 +1984,7 @@
         # into Set (because we cannot know the dimen of a _SetData until
         # we are actually constructing that index).  This also means
         # that we need to potentially communicate the dimen to the
-<<<<<<< HEAD
-        # (wrapped) vaue initializer.  So, we will get the dimen first,
-=======
         # (wrapped) value initializer.  So, we will get the dimen first,
->>>>>>> 9def76d9
         # then get the values.  Only then will we know that this index
         # will actually be constructed (and not Skipped).
         _block = self.parent_block()
@@ -2543,11 +2519,7 @@
     Parameters
     ----------
     *args: tuple, optional
-<<<<<<< HEAD
-        The range desined by ([start=1], end, [step=1]).  If only a
-=======
         The range defined by ([start=1], end, [step=1]).  If only a
->>>>>>> 9def76d9
         single positional parameter, `end` is supplied, then the
         RangeSet will be the integers starting at 1 up through and
         including end.  Providing two positional arguments, `x` and `y`,
@@ -3033,11 +3005,7 @@
                 logger.warning("""
                 Extracting subsets for Set %s, which is a SetOperator
                 other than a SetProduct.  Returning this set and not
-<<<<<<< HEAD
-                decending into the set operands.  To descend into this
-=======
                 descending into the set operands.  To descend into this
->>>>>>> 9def76d9
                 operator, specify
                 'subsets(expand_all_set_operators=True)' or to suppress
                 this warning, specify
@@ -3582,11 +3550,7 @@
         """Flatten any nested set product terms (due to nested products)
 
         Note that because this is called in a recursive context, this
-<<<<<<< HEAD
-        method is assued that there is no more than a single level of
-=======
         method is assured that there is no more than a single level of
->>>>>>> 9def76d9
         nested tuples (so this only needs to check the top-level terms)
 
         """
@@ -3866,7 +3830,6 @@
             return self.name
         return type(self).__name__
 
-<<<<<<< HEAD
 
 class _AnyWithNoneSet(_AnySet):
     # Note that we put the deprecation warning on contains() and not on
@@ -3905,46 +3868,6 @@
     def domain(self):
         return EmptySet
 
-=======
-
-class _AnyWithNoneSet(_AnySet):
-    # Note that we put the deprecation warning on contains() and not on
-    # the class because we will always create a global instance for
-    # backwards compatability with the Book.
-    @deprecated("The AnyWithNone set is deprecated.  "
-                "Use Any, which includes None", version='TBD')
-    def get(self, val, default=None):
-        return super(_AnyWithNoneSet, self).get(val, default)
-
-
-class _EmptySet(_FiniteSetMixin, _SetData, Set):
-    def __init__(self, **kwds):
-        _SetData.__init__(self, component=self)
-        Set.__init__(self, **kwds)
-
-    def get(self, val, default=None):
-        return default
-
-    # We need to implement this to override clear from IndexedComponent
-    def clear(self):
-        pass
-
-    # We need to implement this to override __len__ from IndexedComponent
-    def __len__(self):
-        return 0
-
-    def __iter__(self):
-        return iter(tuple())
-
-    @property
-    def dimen(self):
-        return 0
-
-    @property
-    def domain(self):
-        return EmptySet
-
->>>>>>> 9def76d9
     def __str__(self):
         if self.parent_block() is not None:
             return self.name
@@ -3981,15 +3904,7 @@
     # Stack: 0: DeclareGlobalSet()
     #        1: the caller
     if caller_globals is None:
-<<<<<<< HEAD
-        _stack = inspect.stack()
-        try:
-            caller_globals = _stack[1][0].f_globals
-        finally:
-            del _stack
-=======
         caller_globals = inspect.currentframe().f_back.f_globals
->>>>>>> 9def76d9
     if _name in caller_globals and obj is not caller_globals[_name]:
         raise RuntimeError("Refusing to overwrite global object, %s"
                            % (_name,))
@@ -4023,11 +3938,7 @@
             global sets were instances of their own virtual set classes
             (RealSet, IntegerSet, BooleanSet), and one could create new
             instances of those sets with modified bounds.  Since the
-<<<<<<< HEAD
-            GlobalSet mechansism also declares new classes for every
-=======
             GlobalSet mechanism also declares new classes for every
->>>>>>> 9def76d9
             GlobalSet, we can mock up the old behavior through how we
             handle __new__().
             """

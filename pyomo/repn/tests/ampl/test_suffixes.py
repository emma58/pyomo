#  ___________________________________________________________________________
#
#  Pyomo: Python Optimization Modeling Objects
#  Copyright (c) 2008-2022
#  National Technology and Engineering Solutions of Sandia, LLC
#  Under the terms of Contract DE-NA0003525 with National Technology and
#  Engineering Solutions of Sandia, LLC, the U.S. Government retains certain
#  rights in this software.
#  This software is distributed under the 3-clause BSD License.
#  ___________________________________________________________________________
#
# Test that EXPORT type Suffix components work with the NL writer
#

import os

import pyomo.common.unittest as unittest

from pyomo.common.fileutils import this_file_dir
from pyomo.common.tempfiles import TempfileManager

from pyomo.opt import ProblemFormat
from pyomo.environ import (
    ConcreteModel,
    Suffix,
    Var,
    Objective,
    Constraint,
    SOSConstraint,
    sum_product,
)
from .nl_diff import load_and_compare_nl_baseline

currdir = this_file_dir()


class SuffixTester(object):
    @classmethod
    def setUpClass(cls):
        cls.context = TempfileManager.new_context()
        cls.tempdir = cls.context.create_tempdir()

    @classmethod
    def tearDownClass(cls):
        cls.context.release()

    # test that EXPORT suffixes on variables,
    # constraints, objectives, and models
    # will end up in the NL file with integer tags
    def test_EXPORT_suffixes_int(self):
        model = ConcreteModel()
        model.junk = Suffix(direction=Suffix.EXPORT, datatype=Suffix.INT)
        model.junk_inactive = Suffix(direction=Suffix.EXPORT, datatype=Suffix.INT)

        model.x = Var()
        model.junk.set_value(model.x, 1)
        model.junk_inactive.set_value(model.x, 1)

        model.y = Var([1, 2], dense=True)
        model.junk.set_value(model.y, 2)
        model.junk_inactive.set_value(model.y, 2)

        model.obj = Objective(expr=model.x + sum_product(model.y))
        model.junk.set_value(model.obj, 3)
        model.junk_inactive.set_value(model.obj, 3)

        model.conx = Constraint(expr=model.x >= 1)
        model.junk.set_value(model.conx, 4)
        model.junk_inactive.set_value(model.conx, 4)

        model.cony = Constraint([1, 2], rule=lambda model, i: model.y[i] >= 1)
        model.junk.set_value(model.cony, 5)
        model.junk_inactive.set_value(model.cony, 5)

        model.junk.set_value(model, 6)
        model.junk_inactive.set_value(model, 6)

        # This one should NOT end up in the NL file
        model.junk_inactive.deactivate()

        _test = os.path.join(self.tempdir, "EXPORT_suffixes.test.nl")
<<<<<<< HEAD
        model.write(filename=_test,
                    format=self.nl_version,
                    io_options={"symbolic_solver_labels": False,
                                "file_determinism": 1})
=======
        model.write(
            filename=_test,
            format=self.nl_version,
            io_options={"symbolic_solver_labels": False},
        )
>>>>>>> 5a58691b
        _base = os.path.join(currdir, "EXPORT_suffixes_int.baseline.nl")
        self.assertEqual(*load_and_compare_nl_baseline(_base, _test))

    # test that EXPORT suffixes on variables,
    # constraints, objectives, and models
    # will end up in the NL file with floating point tags
    def test_EXPORT_suffixes_float(self):
        model = ConcreteModel()
        model.junk = Suffix(direction=Suffix.EXPORT, datatype=Suffix.FLOAT)
        model.junk_inactive = Suffix(direction=Suffix.EXPORT, datatype=Suffix.FLOAT)

        model.x = Var()
        model.junk.set_value(model.x, 1)
        model.junk_inactive.set_value(model.x, 1)

        model.y = Var([1, 2], dense=True)
        model.junk.set_value(model.y, 2)
        model.junk_inactive.set_value(model.y, 2)

        model.obj = Objective(expr=model.x + sum_product(model.y))
        model.junk.set_value(model.obj, 3)
        model.junk_inactive.set_value(model.obj, 3)

        model.conx = Constraint(expr=model.x >= 1)
        model.junk.set_value(model.conx, 4)
        model.junk_inactive.set_value(model.conx, 4)

        model.cony = Constraint([1, 2], rule=lambda model, i: model.y[i] >= 1)
        model.junk.set_value(model.cony, 5)
        model.junk_inactive.set_value(model.cony, 5)

        model.junk.set_value(model, 6)
        model.junk_inactive.set_value(model, 6)

        # This one should NOT end up in the NL file
        model.junk_inactive.deactivate()

        _test = os.path.join(self.tempdir, "EXPORT_suffixes.test.nl")
<<<<<<< HEAD
        model.write(filename=_test,
                    format=self.nl_version,
                    io_options={"symbolic_solver_labels" : False,
                                "file_determinism": 1})
=======
        model.write(
            filename=_test,
            format=self.nl_version,
            io_options={"symbolic_solver_labels": False},
        )
>>>>>>> 5a58691b
        _base = os.path.join(currdir, "EXPORT_suffixes_float.baseline.nl")
        self.assertEqual(*load_and_compare_nl_baseline(_base, _test))

    # Test that user defined ref suffixes fail to
    # merge with those created from translating the SOSConstraint
    # component when variables get assigned duplicate values for ref
    def test_EXPORT_suffixes_with_SOSConstraint_duplicateref(self):
        model = ConcreteModel()
        model.ref = Suffix(direction=Suffix.EXPORT, datatype=Suffix.INT)
        model.y = Var([1, 2, 3])
        model.obj = Objective(expr=sum_product(model.y))

        # The NL writer will convert this constraint to ref and sosno
        # suffixes on model.y
        model.sos_con = SOSConstraint(var=model.y, index=[1, 2, 3], sos=1)

        for i, val in zip([1, 2, 3], [11, 12, 13]):
            model.ref.set_value(model.y[i], val)

        with self.assertRaisesRegex(
            RuntimeError,
            "NL file writer does not allow both manually "
            "declared 'ref' suffixes as well as SOSConstraint ",
        ):
            model.write(
                filename=os.path.join(self.tempdir, "junk.nl"),
                format=self.nl_version,
                io_options={"symbolic_solver_labels": False},
            )

    # Test that user defined sosno suffixes fail to
    # merge with those created from translating the SOSConstraint
    # component when variables get assigned duplicate values for sosno
    def test_EXPORT_suffixes_with_SOSConstraint_duplicatesosno(self):
        model = ConcreteModel()
        model.sosno = Suffix(direction=Suffix.EXPORT, datatype=Suffix.INT)
        model.y = Var([1, 2, 3])
        model.obj = Objective(expr=sum_product(model.y))

        # The NL writer will convert this constraint to ref and sosno
        # suffixes on model.y
        model.sos_con = SOSConstraint(var=model.y, index=[1, 2, 3], sos=1)

        for i in [1, 2, 3]:
            model.sosno.set_value(model.y[i], -1)

        with self.assertRaisesRegex(
            RuntimeError,
            "NL file writer does not allow both manually "
            "declared 'sosno' suffixes as well as SOSConstraint ",
        ):
            model.write(
                filename=os.path.join(self.tempdir, "junk.nl"),
                format=self.nl_version,
                io_options={"symbolic_solver_labels": False},
            )

    # Test that user defined sosno suffixes fail to
    # merge with those created from translating the SOSConstraint
    # component when variables get assigned duplicate values for sosno
    def test_EXPORT_suffixes_no_datatype(self):
        model = ConcreteModel()
        model.sosno = Suffix(direction=Suffix.EXPORT, datatype=None)
        model.y = Var([1, 2, 3])
        model.obj = Objective(expr=sum_product(model.y))

        # The NL writer will convert this constraint to ref and sosno
        # suffixes on model.y
        model.sos_con = SOSConstraint(var=model.y, index=[1, 2, 3], sos=1)

        for i in [1, 2, 3]:
            model.sosno.set_value(model.y[i], -1)

        with self.assertRaisesRegex(
            RuntimeError,
            "NL file writer does not allow both manually "
            "declared 'sosno' suffixes as well as SOSConstraint ",
        ):
            model.write(
                filename=os.path.join(self.tempdir, "junk.nl"),
                format=self.nl_version,
                io_options={"symbolic_solver_labels": False},
            )


class TestSuffix_nlv1(SuffixTester, unittest.TestCase):
    nl_version = 'nl_v1'


class TestSuffix_nlv2(SuffixTester, unittest.TestCase):
    nl_version = 'nl_v2'


if __name__ == "__main__":
    unittest.main()<|MERGE_RESOLUTION|>--- conflicted
+++ resolved
@@ -79,18 +79,11 @@
         model.junk_inactive.deactivate()
 
         _test = os.path.join(self.tempdir, "EXPORT_suffixes.test.nl")
-<<<<<<< HEAD
-        model.write(filename=_test,
-                    format=self.nl_version,
-                    io_options={"symbolic_solver_labels": False,
-                                "file_determinism": 1})
-=======
         model.write(
             filename=_test,
             format=self.nl_version,
-            io_options={"symbolic_solver_labels": False},
+            io_options={"symbolic_solver_labels": False, "file_determinism": 1},
         )
->>>>>>> 5a58691b
         _base = os.path.join(currdir, "EXPORT_suffixes_int.baseline.nl")
         self.assertEqual(*load_and_compare_nl_baseline(_base, _test))
 
@@ -129,18 +122,11 @@
         model.junk_inactive.deactivate()
 
         _test = os.path.join(self.tempdir, "EXPORT_suffixes.test.nl")
-<<<<<<< HEAD
-        model.write(filename=_test,
-                    format=self.nl_version,
-                    io_options={"symbolic_solver_labels" : False,
-                                "file_determinism": 1})
-=======
         model.write(
             filename=_test,
             format=self.nl_version,
-            io_options={"symbolic_solver_labels": False},
+            io_options={"symbolic_solver_labels": False, "file_determinism": 1},
         )
->>>>>>> 5a58691b
         _base = os.path.join(currdir, "EXPORT_suffixes_float.baseline.nl")
         self.assertEqual(*load_and_compare_nl_baseline(_base, _test))
 

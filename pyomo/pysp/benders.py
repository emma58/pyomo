--- conflicted
+++ resolved
@@ -9,1372 +9,7 @@
 #  ___________________________________________________________________________
 
 from pyomo.util import pyomo_command
-<<<<<<< HEAD
-from pyomo.opt import (SolverFactory,
-                       TerminationCondition,
-                       undefined)
-from pyomo.solvers.plugins.solvers.persistent_solver import PersistentSolver
-from pyomo.core import (value, minimize, Set,
-                        Objective, SOSConstraint,
-                        Constraint, Var, RangeSet,
-                        Expression, Suffix, Reals, Param)
-from pyomo.core.base.constraint import _GeneralConstraintData
-from pyomo.core.beta.list_objects import XConstraintList
-from pyomo.pysp.util.configured_object import PySPConfiguredObject
-from pyomo.pysp.util.config import (PySPConfigValue,
-                                    PySPConfigBlock,
-                                    safe_register_common_option,
-                                    safe_register_unique_option,
-                                    safe_declare_common_option,
-                                    safe_declare_unique_option,
-                                    _domain_percent,
-                                    _domain_nonnegative,
-                                    _domain_positive_integer,
-                                    _domain_must_be_str,
-                                    _domain_unit_interval,
-                                    _domain_tuple_of_str,
-                                    _domain_tuple_of_str_or_dict)
-from pyomo.pysp.util.misc import (parse_command_line,
-                                  launch_command)
-from pyomo.pysp.scenariotree.manager import InvocationType
-from pyomo.pysp.scenariotree.manager_solver import \
-    (ScenarioTreeManagerSolver,
-     ScenarioTreeManagerSolverClientSerial,
-     ScenarioTreeManagerSolverClientPyro,
-     ScenarioTreeManagerFactory)
-from pyomo.pysp.phutils import find_active_objective
-from pyomo.pysp.ef import create_ef_instance
-
-from six.moves import xrange
-
-thisfile = os.path.abspath(__file__)
-thisfile.replace(".pyc","").replace(".py","")
-
-logger = logging.getLogger('pyomo.pysp')
-
-_benders_group_label = "Benders Options"
-
-def EXTERNAL_deactivate_firststage_costs(manager,
-                                         scenario):
-    assert len(manager.scenario_tree.stages) == 2
-    assert scenario in manager.scenario_tree.scenarios
-    firststage = manager.scenario_tree.findRootNode().stage
-    scenario._instance.find_component(
-        "PYSP_BENDERS_STAGE_COST_TERM_"+firststage.name).set_value(0.0)
-    if manager.preprocessor is not None:
-        manager.preprocessor.objective_updated[scenario.name] = True
-
-def EXTERNAL_activate_firststage_costs(manager,
-                                       scenario):
-    assert len(manager.scenario_tree.stages) == 2
-    assert scenario in manager.scenario_tree.scenarios
-    firststage = manager.scenario_tree.findRootNode().stage
-    stagecost_var = instance.find_component(
-        firststage._cost_variable[0])[firststage._cost_variable[1]]
-    scenario._instance.find_component(
-        "PYSP_BENDERS_STAGE_COST_TERM_"+firststage.name).set_value(stagecost_var)
-    if manager.preprocessor is not None:
-        manager.preprocessor.objective_updated[scenario.name] = True
-
-def EXTERNAL_activate_fix_constraints(manager,
-                                      scenario):
-    assert len(manager.scenario_tree.stages) == 2
-    assert scenario in manager.scenario_tree.scenarios
-    fix_constraint = scenario._instance.find_component(
-        "PYSP_BENDERS_FIX_XHAT_CONSTRAINT")
-    fix_constraint.activate()
-    if manager.preprocessor is not None:
-        preprocess_constraints_list = \
-            manager.preprocessor.constraints_updated_list[scenario.name]
-        for constraint_data in fix_constraint.values():
-            preprocess_constraints_list.append(constraint_data)
-
-def EXTERNAL_deactivate_fix_constraints(manager,
-                                        scenario):
-    assert len(manager.scenario_tree.stages) == 2
-    assert scenario in manager.scenario_tree.scenarios
-    fix_constraint = scenario._instance.find_component(
-        "PYSP_BENDERS_FIX_XHAT_CONSTRAINT")
-    fix_constraint.deactivate()
-    # no need to flag the preprocessor
-
-def EXTERNAL_cleanup_from_benders(manager,
-                                  scenario):
-
-    instance = scenario._instance
-
-    # restore stage cost expressions
-    for node in scenario.node_list:
-        stage = node.stage
-        cost_term_name = "PYSP_BENDERS_STAGE_COST_TERM_"+stage.name
-        assert hasattr(instance, cost_term_name)
-        instance.del_component(cost_term_name)
-    assert hasattr(scenario, "_instance_cost_expression_old")
-    scenario._instance_cost_expression.set_value(
-        scenario._instance_cost_expression_old)
-    del scenario._instance_cost_expression_old
-
-    if hasattr(scenario, "_remove_dual_at_benders_cleanup"):
-        assert scenario._remove_dual_at_benders_cleanup
-        del scenario._remove_dual_at_benders_cleanup
-        if manager.scenario_tree.contains_bundles():
-            found = 0
-            for scenario_bundle in manager.scenario_tree.bundles:
-                if scenario.name in scenario_bundle.scenario_names:
-                    found += 1
-                    bundle_instance = \
-                        manager._bundle_binding_instance_map[scenario_bundle.name]
-                    bundle_instance.del_component("dual")
-            assert found == 1
-        else:
-            instance.del_component("dual")
-
-    # restore cached domains
-    scenario_bySymbol = instance._ScenarioTreeSymbolMap.bySymbol
-    assert hasattr(instance, "PYSP_BENDERS_CACHED_DOMAINS")
-    cached_domains = instance.PYSP_BENDERS_CACHED_DOMAINS
-    for variable_id, domain, varbounds in cached_domains:
-        vardata = scenario_bySymbol[variable_id]
-        vardata.domain = domain
-        vardata.setlb(varbounds[0])
-        vardata.setub(varbounds[1])
-    del instance.PYSP_BENDERS_CACHED_DOMAINS
-
-    # remove fixing components
-    nodal_index_set_name = "PYSP_BENDERS_FIX_XHAT_INDEX"
-    assert hasattr(instance, nodal_index_set_name)
-    instance.del_component(nodal_index_set_name)
-
-    fix_param_name = "PYSP_BENDERS_FIX_XHAT_VALUE"
-    assert hasattr(instance, fix_param_name)
-    instance.del_component(fix_param_name)
-
-    fix_constraint_name = "PYSP_BENDERS_FIX_XHAT_CONSTRAINT"
-    assert hasattr(instance, fix_constraint_name)
-    instance.del_component(fix_constraint_name)
-
-    # The objective has changed so flag this if
-    # necessary. Might as well flag the constraints as well
-    # for safe measure
-    if manager.preprocessor is not None:
-        manager.preprocessor.objective_updated[scenario.name] = True
-
-def EXTERNAL_initialize_for_benders(manager,
-                                    scenario):
-    assert len(manager.scenario_tree.stages) == 2
-    assert scenario in manager.scenario_tree.scenarios
-
-    rootnode = manager.scenario_tree.findRootNode()
-    leafstage = scenario._leaf_node.stage
-    instance = scenario._instance
-
-    # disaggregate the objective into stage costs
-    cost_terms = 0.0
-    for node in scenario.node_list:
-        stage = node.stage
-        stagecost_var = instance.find_component(
-            stage._cost_variable[0])[stage._cost_variable[1]]
-        cost_term_name = "PYSP_BENDERS_STAGE_COST_TERM_"+stage.name
-        assert not hasattr(instance, cost_term_name)
-        instance.add_component(cost_term_name,
-                               Expression(initialize=stagecost_var))
-        cost_terms += instance.find_component(cost_term_name)
-    assert not hasattr(scenario, "_instance_cost_expression_old")
-    scenario._instance_cost_expression_old = \
-        scenario._instance_cost_expression.expr
-    # we modify this component in place so that any bundle objectives
-    # get updated automatically
-    scenario._instance_cost_expression.set_value(cost_terms)
-
-    # TODO: Remove first stage constraints?
-    # NOTE: If any constraints are misidentified as
-    #       first-stage (e.g., because they include only
-    #       first-stage variables but have data that
-    #       changes), then these constraints would not be
-    #       accounted for in the overall problem if we
-    #       deactivate them here, so it is better leave them
-    #       all active by default.
-    if manager.scenario_tree.contains_bundles():
-        found = 0
-        for scenario_bundle in manager.scenario_tree.bundles:
-            if scenario.name in scenario_bundle.scenario_names:
-                found += 1
-                bundle_instance = \
-                    manager._bundle_binding_instance_map[scenario_bundle.name]
-                if not hasattr(bundle_instance,"dual"):
-                    scenario._remove_dual_at_benders_cleanup = True
-                    bundle_instance.dual = Suffix(direction=Suffix.IMPORT)
-                else:
-                    if isinstance(bundle_instance.dual, Suffix):
-                        if not bundle_instance.dual.import_enabled():
-                            print("Modifying existing dual component to import "
-                                  "suffix data from solver.")
-                            bundle_instance.dual.set_direction(Suffix.IMPORT_EXPORT)
-                    else:
-                        raise TypeError(
-                            "Object with name 'dual' was found on model that "
-                            "is not of type 'Suffix'. The object must be renamed "
-                            "in order to use the benders algorithm.")
-        assert found == 1
-    else:
-        if not hasattr(instance,"dual"):
-            scenario._remove_dual_at_benders_cleanup = True
-            instance.dual = Suffix(direction=Suffix.IMPORT)
-        else:
-            if isinstance(instance.dual, Suffix):
-                if not instance.dual.import_enabled():
-                    print("Modifying existing dual component to import "
-                          "suffix data from solver.")
-                    instance.dual.set_direction(Suffix.IMPORT_EXPORT)
-            else:
-                raise TypeError(
-                    "Object with name 'dual' was found on model that "
-                    "is not of type 'Suffix'. The object must be renamed "
-                    "in order to use the benders algorithm.")
-
-    # Relax all first-stage variables to be continuous, cache
-    # their original bounds an domains on the instance so we
-    # can restore them
-    scenario_bySymbol = instance._ScenarioTreeSymbolMap.bySymbol
-    assert not hasattr(instance, "PYSP_BENDERS_CACHED_DOMAINS")
-    cached_domains = instance.PYSP_BENDERS_CACHED_DOMAINS = []
-    # GH: Question: Is it possible that there are "derived"
-    #               variables that are only "derived"
-    #               when additional integrality conditions
-    #               are placed on them? If so, they would
-    #               need to be classified as "standard" in
-    #               order to run benders. That is, unless we
-    #               include all node variables in the
-    #               benders cuts and fixing constraints by
-    #               default. For now, we do not.
-    for variable_id in rootnode._variable_ids:
-        vardata = scenario_bySymbol[variable_id]
-        # derived variables might be Expression objects
-        if not vardata.is_expression_type():
-            tight_bounds = vardata.bounds
-            domain = vardata.domain
-            vardata.domain = Reals
-            # Collect the var bounds after setting the domain
-            # to Reals. We do this so we know if the Var bounds
-            # are set by the user or come from the domain
-            varbounds = vardata.bounds
-            cached_domains.append((variable_id, domain, varbounds))
-            vardata.setlb(tight_bounds[0])
-            vardata.setub(tight_bounds[1])
-
-    # create index sets for fixing components
-    nodal_index_set_name = "PYSP_BENDERS_FIX_XHAT_INDEX"
-    assert not hasattr(instance, nodal_index_set_name)
-    nodal_index_set = Set(name=nodal_index_set_name,
-                          ordered=True,
-                          initialize=sorted(rootnode._standard_variable_ids))
-    instance.add_component(nodal_index_set_name, nodal_index_set)
-
-    fix_param_name = "PYSP_BENDERS_FIX_XHAT_VALUE"
-    assert not hasattr(instance, fix_param_name)
-    instance.add_component(fix_param_name,
-                           Param(nodal_index_set, mutable=True, initialize=0.0))
-    fix_param = instance.find_component(fix_param_name)
-
-    fix_constraint_name = "PYSP_BENDERS_FIX_XHAT_CONSTRAINT"
-    assert not hasattr(instance, fix_constraint_name)
-    def fix_rule(m,variable_id):
-        # NOTE: The ordering within the expression is important here; otherwise
-        #       duals will be returned with the opposite sign, which affects how
-        #       the cut expressions need to be generated
-        return  scenario_bySymbol[variable_id] - fix_param[variable_id] == 0.0
-    instance.add_component(fix_constraint_name,
-                           Constraint(nodal_index_set, rule=fix_rule))
-    instance.find_component(fix_constraint_name).deactivate()
-
-    # These will flag the necessary preprocessor info
-    EXTERNAL_deactivate_firststage_costs(manager, scenario)
-    EXTERNAL_activate_fix_constraints(manager, scenario)
-
-def EXTERNAL_update_fix_constraints(manager,
-                                    scenario,
-                                    fix_values):
-    assert len(manager.scenario_tree.stages) == 2
-    assert scenario in manager.scenario_tree.scenarios
-    instance = scenario._instance
-    fix_param_name = "PYSP_BENDERS_FIX_XHAT_VALUE"
-    fix_param = instance.find_component(fix_param_name)
-    fix_param.store_values(fix_values)
-
-    fix_constraint = scenario._instance.find_component(
-        "PYSP_BENDERS_FIX_XHAT_CONSTRAINT")
-    if manager.preprocessor is not None:
-        preprocess_constraints_list = \
-            manager.preprocessor.constraints_updated_list[scenario.name]
-        for constraint_data in fix_constraint.values():
-            preprocess_constraints_list.append(constraint_data)
-
-def EXTERNAL_collect_cut_data(manager,
-                              scenario):
-    assert len(manager.scenario_tree.stages) == 2
-    assert scenario in manager.scenario_tree.scenarios
-
-    dual_suffix = None
-    sum_probability_bundle = None
-    if manager.scenario_tree.contains_bundles():
-        found = 0
-        for scenario_bundle in manager.scenario_tree.bundles:
-            if scenario.name in scenario_bundle.scenario_names:
-                found += 1
-                dual_suffix = \
-                    manager._bundle_binding_instance_map[scenario_bundle.name].dual
-                sum_probability_bundle = scenario_bundle._probability
-        assert found == 1
-
-    else:
-        dual_suffix  = scenario._instance.dual
-        sum_probability_bundle = scenario._probability
-    rootnode = manager.scenario_tree.findRootNode()
-    scenario_results = {}
-    scenario_results['SSC'] = scenario._stage_costs[scenario.leaf_node.stage.name]
-    duals = scenario_results['duals'] = {}
-    benders_fix_constraint = scenario._instance.find_component(
-        "PYSP_BENDERS_FIX_XHAT_CONSTRAINT")
-    if len(dual_suffix) == 0:
-        raise RuntimeError("No duals were returned with the solution for "
-                           "scenario %s. This might indicate a solve failure or "
-                           "that there are discrete variables in the second-stage "
-                           "problem." % (scenario.name))
-    for variable_id in rootnode._standard_variable_ids:
-        duals[variable_id] = dual_suffix[benders_fix_constraint[variable_id]] \
-                             * sum_probability_bundle \
-                             / scenario._probability
-    return scenario_results
-
-class BendersOptimalityCut(object):
-    __slots__ = ("xhat", "ssc", "duals")
-    def __init__(self, xhat, ssc, duals):
-        self.xhat = xhat
-        self.ssc = ssc
-        self.duals = duals
-
-class BendersAlgorithm(PySPConfiguredObject):
-
-    _declared_options = \
-        PySPConfigBlock("Options declared for the "
-                        "BendersAlgorithm class")
-
-    safe_declare_common_option(_declared_options,
-                                "verbose",
-                                ap_group=_benders_group_label)
-    safe_declare_unique_option(
-        _declared_options,
-        "max_iterations",
-        PySPConfigValue(
-            100,
-            domain=_domain_positive_integer,
-            description=(
-                "The maximum number of iterations. Default is 100."
-            ),
-            doc=None,
-            visibility=0),
-        ap_group=_benders_group_label)
-    safe_declare_unique_option(
-        _declared_options,
-        "percent_gap",
-        PySPConfigValue(
-            0.0001,
-            domain=_domain_percent,
-            description=(
-                "Percent optimality gap required for convergence. "
-                "Default is 0.0001%%."
-            ),
-            doc=None,
-            visibility=0),
-        ap_group=_benders_group_label)
-    safe_declare_unique_option(
-        _declared_options,
-        "multicut_level",
-        PySPConfigValue(
-            1,
-            domain=int,
-            description=(
-                "The number of cut groups added to the "
-                "master benders problem each iteration. "
-                "Default is 1. A number less than 1 indicates "
-                "that the maximum value should be used, which "
-                "is one cut group for each scenario not included "
-                "in the master problem."
-            ),
-            doc=None,
-            visibility=0),
-        ap_group=_benders_group_label)
-    safe_declare_unique_option(
-        _declared_options,
-        "optimality_gap_epsilon",
-        PySPConfigValue(
-            1e-10,
-            domain=_domain_nonnegative,
-            description=(
-                "The epsilon value used in the denominator of "
-                "the optimality gap calculation. Default is 1e-10."
-            ),
-            doc=None,
-            visibility=0),
-        ap_group=_benders_group_label)
-    safe_declare_unique_option(
-        _declared_options,
-        "master_include_scenarios",
-        PySPConfigValue(
-            (),
-            domain=_domain_tuple_of_str,
-            description=(
-                "A list of names of scenarios that should be included "
-                "in the master problem. This option can be used multiple "
-                "times from the command line to specify more than one "
-                "scenario name."
-            ),
-            doc=None,
-            visibility=0),
-        ap_kwds={'action': 'append'},
-        ap_group=_benders_group_label)
-    safe_declare_unique_option(
-        _declared_options,
-        "master_disable_warmstart",
-        PySPConfigValue(
-            False,
-            domain=bool,
-            description=(
-                "Disable warm-start of the benders master "
-                "problem solves. Default is False."
-            ),
-            doc=None,
-            visibility=0),
-        ap_group=_benders_group_label)
-    safe_declare_unique_option(
-        _declared_options,
-        "master_solver",
-        PySPConfigValue(
-            "cplex",
-            domain=_domain_must_be_str,
-            description=(
-                "Specify the solver with which to solve "
-                "the master benders problem. Default is cplex."
-            ),
-            doc=None,
-            visibility=0),
-        ap_group=_benders_group_label)
-    safe_declare_unique_option(
-        _declared_options,
-        "master_solver_io",
-        PySPConfigValue(
-            None,
-            domain=_domain_must_be_str,
-            description=(
-                "The type of IO used to execute the master "
-                "solver.  Different solvers support different "
-                "types of IO, but the following are common "
-                "options: lp - generate LP files, nl - generate "
-                "NL files, mps - generate MPS files, python - "
-                "direct Python interface, os - generate OSiL XML files."
-            ),
-            doc=None,
-            visibility=0),
-        ap_group=_benders_group_label)
-    safe_declare_unique_option(
-        _declared_options,
-        "master_mipgap",
-        PySPConfigValue(
-            None,
-            domain=_domain_unit_interval,
-            description=(
-                "Specifies the mipgap for the master benders solves."
-            ),
-            doc=None,
-            visibility=0),
-        ap_group=_benders_group_label)
-    safe_declare_unique_option(
-        _declared_options,
-        "master_solver_options",
-        PySPConfigValue(
-            (),
-            domain=_domain_tuple_of_str_or_dict,
-            description=(
-                "Persistent solver options used when solving the master "
-                "benders problem. This option can be used multiple times from "
-                "the command line to specify more than one solver option."
-            ),
-            doc=None,
-            visibility=0),
-        ap_kwds={'action': 'append'},
-        ap_group=_benders_group_label)
-    safe_declare_unique_option(
-        _declared_options,
-        "master_output_solver_log",
-        PySPConfigValue(
-            False,
-            domain=bool,
-            description=(
-                "Output solver log during solves of the master problem."
-            ),
-            doc=None,
-            visibility=0),
-        ap_group=_benders_group_label)
-    safe_declare_unique_option(
-        _declared_options,
-        "master_keep_solver_files",
-        PySPConfigValue(
-            False,
-            domain=bool,
-            description=(
-                "Retain temporary input and output files for master "
-                "benders solves."
-            ),
-            doc=None,
-            visibility=0),
-        ap_group=_benders_group_label)
-    safe_declare_unique_option(
-        _declared_options,
-        "master_symbolic_solver_labels",
-        PySPConfigValue(
-            False,
-            domain=bool,
-            description=(
-                "When interfacing with the solver, use "
-                "symbol names derived from the model. For "
-                "example, \"my_special_variable[1_2_3]\" "
-                "instead of \"v1\". Useful for "
-                "debugging. When using the ASL interface "
-                "(--solver-io=nl), generates corresponding "
-                ".row (constraints) and .col (variables) "
-                "files. The ordering in these files provides "
-                "a mapping from ASL index to symbolic model "
-                "names."
-            ),
-            doc=None,
-            visibility=0),
-        ap_group=_benders_group_label)
-
-    def __enter__(self):
-        return self
-
-    def __exit__(self, *args):
-        self.close()
-
-    def close(self):
-        self.cleanup_subproblems()
-        if self._master_solver is not None:
-            self._master_solver.deactivate()
-
-    def __init__(self, manager, *args, **kwds):
-        super(BendersAlgorithm, self).__init__(*args, **kwds)
-
-        if not isinstance(manager, ScenarioTreeManagerSolver):
-            raise TypeError("BendersAlgorithm requires an instance of the "
-                            "ScenarioTreeManagerSolver interface as the "
-                            "second argument")
-        if not manager.initialized:
-            raise ValueError("BendersAlgorithm requires a scenario tree "
-                             "manager that has been fully initialized")
-        if len(manager.scenario_tree.stages) != 2:
-            raise ValueError("BendersAlgorithm requires a two-stage scenario tree")
-
-        self._manager = manager
-        print("Initializing subproblems for benders")
-        self.initialize_subproblems()
-
-        self._master_solver = None
-        # setup the master solver
-        self._master_solver = SolverFactory(
-            self.get_option("master_solver"),
-            solver_io=self.get_option("master_solver_io"))
-        if isinstance(self._master_solver, PersistentSolver):
-            raise TypeError("BendersAlgorithm does not support "
-                            "PersistenSolver types")
-        if len(self.get_option("master_solver_options")):
-            if type(self.get_option("master_solver_options")) is tuple:
-                self._master_solver.set_options(
-                    "".join(self.get_option("master_solver_options")))
-            else:
-                self._master_solver.set_options(
-                    self.get_option("master_solver_options"))
-        if self.get_option("master_mipgap") is not None:
-            self._master_solver.options.mipgap = \
-                self.get_option("master_mipgap")
-
-        # The following attributes will be modified by the
-        # solve() method. For users that are scripting, these
-        # can be accessed after the solve() method returns.
-        # They will be reset each time solve() is called.
-        ############################################
-        # history of master bounds
-        self.master_bound_history = OrderedDict()
-        # history of objectives
-        self.objective_history = OrderedDict()
-        # best objective
-        self.incumbent_objective = None
-        # incumbent first-stage solution with best objective
-        self.incumbent_xhat = None
-        # |best_bound - best_objective| / (eps + |best_objective|)
-        self.optimality_gap = None
-        # no. of iterations completed
-        self.iterations = None
-        ############################################
-
-        # The following attributes will be modified by the
-        # build_master_problem() method. They will be
-        # reset each time it is called. Additionally,
-        # cut_pool will be appended with a new cut at
-        # each iteration within the solve() method.
-        self.master = None
-        self.cut_pool = []
-        self._num_first_stage_constraints = None
-
-    def deactivate_firststage_costs(self):
-        self._manager.invoke_function(
-            "EXTERNAL_deactivate_firststage_costs",
-            thisfile,
-            invocation_type=InvocationType.PerScenario,
-            oneway=True)
-
-    def activate_firststage_costs(self):
-        self._manager.invoke_function(
-            "EXTERNAL_activate_firststage_costs",
-            thisfile,
-            invocation_type=InvocationType.PerScenario,
-            oneway=True)
-
-    def activate_fix_constraints(self):
-        self._manager.invoke_function(
-            "EXTERNAL_activate_fix_constraints",
-            thisfile,
-            invocation_type=InvocationType.PerScenario,
-            oneway=True)
-
-    def deactivate_fix_constraints(self):
-        self._manager.invoke_function(
-            "EXTERNAL_deactivate_fix_constraints",
-            thisfile,
-            invocation_type=InvocationType.PerScenario,
-            oneway=True)
-
-    def update_fix_constraints(self, fix_values):
-        self._manager.invoke_function(
-            "EXTERNAL_update_fix_constraints",
-            thisfile,
-            invocation_type=InvocationType.PerScenario,
-            function_args=(fix_values,),
-            oneway=True)
-
-    def collect_cut_data(self, async=False):
-        return self._manager.invoke_function(
-            "EXTERNAL_collect_cut_data",
-            thisfile,
-            invocation_type=InvocationType.PerScenario,
-            async=async)
-
-    def initialize_subproblems(self):
-        self._manager.invoke_function(
-            "EXTERNAL_initialize_for_benders",
-            thisfile,
-            invocation_type=InvocationType.PerScenario,
-            oneway=True)
-
-    def cleanup_subproblems(self):
-        self._manager.invoke_function(
-            "EXTERNAL_cleanup_from_benders",
-            thisfile,
-            invocation_type=InvocationType.PerScenario,
-            oneway=True)
-
-    def generate_cut(self,
-                     xhat,
-                     update_stages=(),
-                     return_solve_results=False):
-        """
-        Generate a cut for the first-stage solution xhat by
-        solving the subproblems. By default, only the stage
-        costs and objective values are updated on the local
-        scenario tree. Setting update_stages to a list of
-        state names or None (indicating all stages) can be
-        used to control how much solution information is
-        loaded for the variables on the scenario tree.
-        """
-        self.update_fix_constraints(xhat)
-        solve_results = \
-            self._manager.solve_subproblems(update_stages=update_stages)
-
-        cut_data = self.collect_cut_data()
-        benders_cut = BendersOptimalityCut(
-            xhat,
-            dict((name, cut_data[name]['SSC']) for name in cut_data),
-            dict((name, cut_data[name]['duals']) for name in cut_data))
-
-        if return_solve_results:
-            return benders_cut, solve_results
-        else:
-            return benders_cut
-
-    #
-    # Any of the methods above this point can be called without
-    # constructing a master problem.
-    #
-
-    def build_master_problem(self, **kwds):
-        """
-        Build a master problem to add cuts to. This method
-        must called prior to calling methods like solve().
-        When the optional keyword include_scenarios is used,
-        it overrides the list of names of scenarios (if any)
-        to include on the master that were specified on the options
-        object used to initialize this class.
-        """
-
-        # check whether to override the
-        # "master_include_scenarios" option
-        if "include_scenarios" not in kwds:
-            include_scenarios = self.get_option("master_include_scenarios")
-        else:
-            include_scenarios = kwds.pop("include_scenarios")
-        assert len(kwds) == 0
-
-        scenario_tree = self._manager.scenario_tree
-        rootnode = scenario_tree.findRootNode()
-        firststage = rootnode.stage
-        objective_sense = self._manager.objective_sense
-
-        # construct master problem
-        if (include_scenarios is None) or \
-           (len(include_scenarios) == 0):
-            master_scenario_tree = scenario_tree.make_compressed(
-                [scenario_tree.scenarios[0].name],
-                normalize=False)
-        else:
-            print("Number of scenarios included in Benders master problem: %s"
-                  % (len(include_scenarios)))
-            master_scenario_tree = scenario_tree.make_compressed(
-                include_scenarios,
-                normalize=False)
-
-        master_rootnode = master_scenario_tree.findRootNode()
-        master_firststage = master_scenario_tree.stages[0]
-        assert master_firststage is master_rootnode.stage
-        master_secondstage = master_scenario_tree.stages[1]
-        assert len(master_scenario_tree.stages) == 2
-
-        master_scenario_instances = \
-            scenario_tree._scenario_instance_factory.\
-            construct_instances_for_scenario_tree(master_scenario_tree)
-        # with the scenario instances now available, link the
-        # referenced objects directly into the scenario tree.
-        master_scenario_tree.linkInInstances(master_scenario_instances,
-                                             create_variable_ids=True)
-
-        master = create_ef_instance(master_scenario_tree)
-        if (include_scenarios is None) or \
-           (len(include_scenarios) == 0):
-            master._scenarios_included = set()
-            remove_ssc = True
-        else:
-            master._scenarios_included = \
-                set(include_scenarios)
-            remove_ssc = False
-
-        #
-        # Deactivate second-stage constraints
-        #
-
-        # first count the binding constraints on the top-level ef model
-        num_first_stage_constraints = len(list(itertools.chain(
-            master.component_data_objects(SOSConstraint,
-                                          active=True,
-                                          descend_into=False),
-            master.component_data_objects(Constraint,
-                                          active=True,
-                                          descend_into=False))))
-        # now count the firs-stage constraints on the scenario
-        # instances included in the master ef
-        for scenario in master_scenario_tree.scenarios:
-            instance = scenario._instance
-            for constraint_data in itertools.chain(
-                    instance.component_data_objects(SOSConstraint,
-                                                    active=True,
-                                                    descend_into=True),
-                    instance.component_data_objects(Constraint,
-                                                    active=True,
-                                                    descend_into=True)):
-                # Note that it is possible that we are misidentifying
-                # some constraints as belonging to the first stage. This
-                # would be the case when no second-stage variables appear
-                # in the expression but one or more rhs or first-stage variable
-                # coefficients changes with scenarios.
-                node = scenario.constraintNode(constraint_data,
-                                               instance=instance)
-                # Not sure if we want to allow variables to not be declared on
-                # some stage in the scenario tree.
-                                               #assume_last_stage_if_missing=True)
-                if node.stage is not master_firststage:
-                    assert node.stage is master_secondstage
-                    if remove_ssc:
-                        constraint_data.deactivate()
-                else:
-                    num_first_stage_constraints += 1
-
-        self._num_first_stage_constraints = num_first_stage_constraints
-        # deactivate original objective
-        find_active_objective(master, safety_checks=True).deactivate()
-
-        # add cut variable(s)
-        if self.get_option("multicut_level") < 1:
-            print("Using maximum number of cut groups")
-            cut_bundles = [[] for scenario in scenario_tree.scenarios]
-        else:
-            cut_bundles = [[] for i in xrange(self.get_option("multicut_level"))]
-
-        # TODO: Allow users some control over these cut_bundles
-        cnt = 0
-        len_cut_bundles = len(cut_bundles)
-        assert len_cut_bundles > 0
-        for scenario in scenario_tree.scenarios:
-            if scenario.name not in master._scenarios_included:
-                cut_bundles[cnt % len_cut_bundles].append(scenario.name)
-                cnt += 1
-        nonempty_cut_bundles = []
-        for bundle in cut_bundles:
-            if len(bundle) > 0:
-                nonempty_cut_bundles.append(bundle)
-        if len(nonempty_cut_bundles) != len(cut_bundles):
-            if self.get_option("multicut_level") >= 1:
-                print("The number of cut groups indicated by the multicut_level "
-                      "option was too large. Reducing from %s to %s."
-                      % (len(cut_bundles), len(nonempty_cut_bundles)))
-
-        alpha_varname = "PYSP_BENDERS_ALPHA_SSC"
-        assert not hasattr(master, alpha_varname)
-        master.add_component(alpha_varname,Var())
-        master_alpha = master.find_component(alpha_varname)
-
-        alpha_bundles_index_name = "PYSP_BENDERS_BUNDLE_ALPHA_SSC_INDEX"
-        assert not hasattr(master, alpha_bundles_index_name)
-        master.add_component(alpha_bundles_index_name,
-                             RangeSet(0,len(nonempty_cut_bundles)-1))
-        bundle_alpha_index = master.find_component(alpha_bundles_index_name)
-
-        alpha_bundles_name = "PYSP_BENDERS_BUNDLE_ALPHA_SSC"
-        assert not hasattr(master, alpha_bundles_name)
-        master.add_component(alpha_bundles_name,
-                             Var(bundle_alpha_index))
-        bundle_alpha = master.find_component(alpha_bundles_name)
-
-        cut_bundles_list_name = "PYSP_BENDERS_CUT_BUNDLES_SSC"
-        assert not hasattr(master, cut_bundles_list_name)
-        setattr(master, cut_bundles_list_name, nonempty_cut_bundles)
-        alpha_cut_constraint_name = "PYSP_BUNDLE_AVERAGE_ALPHA_CUT_SSC"
-        assert not hasattr(master, alpha_cut_constraint_name)
-        if objective_sense == minimize:
-            master.add_component(
-                alpha_cut_constraint_name,
-                Constraint(expr=master_alpha >= sum(bundle_alpha[i]
-                                                    for i in bundle_alpha_index)))
-        else:
-            master.add_component(
-                alpha_cut_constraint_name,
-                Constraint(expr=master_alpha <= sum(bundle_alpha[i]
-                                                    for i in bundle_alpha_index)))
-
-        # add new objective
-        if (include_scenarios is None) or \
-           (len(include_scenarios) == 0):
-            assert len(master_scenario_tree.scenarios) == 1
-            master_cost_expr = master.find_component(
-                master_scenario_tree.scenarios[0].name).find_component(
-                    master_firststage._cost_variable[0])\
-                    [master_firststage._cost_variable[1]]
-        else:
-            # NOTE: We include the first-stage cost expression for
-            #       each of the scenarios included in the master with
-            #       normalized probabilities. The second stage costs
-            #       are included without normalizing probabilities so
-            #       that they can simply be excluded from any cut expressions
-            #       without having to re-normalize anything in the cuts
-            master_cost_expr = 0.0
-            normalization = sum(scenario._probability
-                                for scenario in master_scenario_tree.scenarios)
-            for scenario in master_scenario_tree.scenarios:
-                firststage_cost_expr = scenario._instance.find_component(
-                    master_firststage._cost_variable[0])\
-                    [master_firststage._cost_variable[1]]
-                secondstage_cost_expr = scenario._instance.find_component(
-                    master_secondstage._cost_variable[0])\
-                    [master_secondstage._cost_variable[1]]
-                master_cost_expr += scenario._probability * \
-                                    (firststage_cost_expr / normalization + \
-                                     secondstage_cost_expr)
-        benders_objective_name = "PYSP_BENDERS_OBJECTIVE"
-        assert not hasattr(master, benders_objective_name)
-        master.add_component(
-            benders_objective_name,
-            Objective(expr=master_cost_expr + master_alpha,
-                      sense=objective_sense))
-        master_objective = master.find_component(
-            benders_objective_name)
-        cutlist_constraint_name = "PYSP_BENDERS_CUTS_SSC"
-        assert not hasattr(master, cutlist_constraint_name)
-        # I am using the XConstraintList prototype because
-        # it is zero-based, meaning the index within self.cut_pool
-        # (which stores the benders cuts objects) will correspond
-        # directly with the index within this constraint.
-        master.add_component(cutlist_constraint_name,
-                             XConstraintList())
-
-        self.master = master
-        self.cut_pool = []
-
-    def add_cut(self, benders_cut, ignore_cut_bundles=False):
-        """
-        Add the cut defined by the benders_cut object to the
-        master problem. The optional keyword ignore_cut_bundles
-        can be used generate the cut using the single master
-        alpha cut variable rather than over the possibly many
-        bundle cut groups.
-        """
-
-        if self.master is None:
-            raise RuntimeError("The master problem has not been constructed."
-                               "Call the build_master_problem() method to "
-                               "construct it.")
-
-        # for now, until someone figures out feasibility cuts
-        assert benders_cut.__class__ is BendersOptimalityCut
-
-        self.cut_pool.append(benders_cut)
-
-        scenario_tree = self._manager.scenario_tree
-        objective_sense = self._manager.objective_sense
-        master = self.master
-        rootnode = scenario_tree.findRootNode()
-        master_variable = master.find_component(
-            "MASTER_BLEND_VAR_"+str(rootnode.name))
-        benders_cuts = master.find_component(
-            "PYSP_BENDERS_CUTS_SSC")
-        master_alpha = master.find_component(
-            "PYSP_BENDERS_ALPHA_SSC")
-        bundle_alpha = master.find_component(
-            "PYSP_BENDERS_BUNDLE_ALPHA_SSC")
-
-        xhat = benders_cut.xhat
-        cut_expression = 0.0
-        if not ignore_cut_bundles:
-            for i, cut_scenarios in enumerate(
-                    getattr(master, "PYSP_BENDERS_CUT_BUNDLES_SSC")):
-
-                for scenario_name in cut_scenarios:
-                    assert scenario_name not in master._scenarios_included
-                    scenario_duals = benders_cut.duals[scenario_name]
-                    scenario_ssc = benders_cut.ssc[scenario_name]
-                    scenario = scenario_tree.get_scenario(scenario_name)
-                    cut_expression += \
-                        scenario._probability * \
-                        (scenario_ssc + \
-                         sum(scenario_duals[variable_id] * \
-                             (master_variable[variable_id] - xhat[variable_id]) \
-                             for variable_id in xhat))
-
-                cut_expression -= bundle_alpha[i]
-
-        else:
-            for scenario in scenario_tree.scenarios:
-                if scenario.name in master._scenarios_included:
-                    continue
-                scenario_name = scenario.name
-                scenario_duals = benders_cut.duals[scenario_name]
-                scenario_ssc = benders_cut.ssc[scenario_name]
-                scenario = scenario_tree.get_scenario(scenario_name)
-                cut_expression += \
-                    scenario._probability * \
-                    (scenario_ssc + \
-                     sum(scenario_duals[variable_id] * \
-                         (master_variable[variable_id] - xhat[variable_id]) \
-                         for variable_id in xhat))
-
-            cut_expression -= master_alpha
-
-        if objective_sense == minimize:
-            benders_cuts.append(
-                _GeneralConstraintData((None,cut_expression,0.0)))
-        else:
-            benders_cuts.append(
-                _GeneralConstraintData((0.0,cut_expression,None)))
-
-    def extract_master_xhat(self):
-
-        if self.master is None:
-            raise RuntimeError("The master problem has not been constructed."
-                               "Call the build_master_problem() method to "
-                               "construct it.")
-        master = self.master
-        rootnode = self._manager.scenario_tree.findRootNode()
-        master_variable = master.find_component(
-            "MASTER_BLEND_VAR_"+str(rootnode.name))
-        return dict((variable_id, master_variable[variable_id].value)
-                    for variable_id in rootnode._standard_variable_ids
-                    if not master_variable[variable_id].stale)
-
-    def solve_master(self):
-
-        if self.master is None:
-            raise RuntimeError("The master problem has not been constructed."
-                               "Call the build_master_problem() method to "
-                               "construct it.")
-
-        common_kwds = {
-            'load_solutions':False,
-            'tee':self.get_option("master_output_solver_log"),
-            'keepfiles':self.get_option("master_keep_solver_files"),
-            'symbolic_solver_labels':self.get_option("master_symbolic_solver_labels")}
-
-        if (not self.get_option("master_disable_warmstart")) and \
-           (self._master_solver.warm_start_capable()):
-            results = self._master_solver.solve(self.master,
-                                                warmstart=True,
-                                                **common_kwds)
-        else:
-            results = self._master_solver.solve(self.master,
-                                                **common_kwds)
-
-        return results
-
-    def solve(self, **kwds):
-        """
-        Run the algorithm. If one or both of the keywords max_iterations and
-        percent_gap are used, they will override the values on the options
-        object used to initialize this class.
-
-        Returns the objective value for the incumbent solution.
-        """
-
-        if "max_iterations" not in kwds:
-            max_iterations = self.get_option("max_iterations")
-        else:
-            max_iterations = _domain_positive_integer(
-                kwds.pop("max_iterations"))
-
-        if "percent_gap" not in kwds:
-            percent_gap = self.get_option("percent_gap")
-        else:
-            percent_gap = _domain_percent(
-                kwds.pop("percent_gap"))
-
-        assert len(kwds) == 0
-
-        start_time = time.time()
-
-        master = self.master
-        master_solver = self._master_solver
-
-        if self.master is None:
-            raise RuntimeError("The master problem has not been constructed."
-                               "Call the build_master_problem() method to "
-                               "construct it.")
-
-        objective_sense = self._manager.objective_sense
-        scenario_tree = self._manager.scenario_tree
-
-        def print_dictionary(dictionary):
-            #Find longest key
-            longest_message = max(len(str(x[0])) for x in dictionary)
-
-            #Find longest dictionary value
-            longest_value = max(len(str(x[1])) for x in dictionary)
-            for key, value in dictionary:
-                print(('{0:<' + str(longest_message) + \
-                       '}' '{1:^3}' '{2:<' + str(longest_value) + \
-                       '}').format(key,":",value))
-
-        print("-"*20)
-        print("Problem Statistics")
-        print("-"*20)
-
-        rootnode = scenario_tree.findRootNode()
-        num_discrete_firststage = len([variable_id for variable_id
-                                       in rootnode._variable_ids \
-                                       if rootnode.is_variable_discrete(variable_id)])
-        problem_statistics = []
-        problem_statistics.append(("Number of first-stage variables"   ,
-                                   str(len(rootnode._variable_ids)) + \
-                                   " (" + str(num_discrete_firststage)+" discrete)"))
-        problem_statistics.append(("Number of first-stage constraints" ,
-                                   self._num_first_stage_constraints))
-        problem_statistics.append(("Number of scenarios"               ,
-                                   len(rootnode.scenarios)))
-        problem_statistics.append(("Number of bundles"                 ,
-                                   len(scenario_tree.bundles)))
-        problem_statistics.append(("Initial number of cuts in pool"    ,
-                                   len(self.cut_pool)))
-        problem_statistics.append(("Maximum number of iterations"      ,
-                                   max_iterations))
-        problem_statistics.append(("Relative convergence gap threshold",
-                                   percent_gap/100.0))
-        print_dictionary(problem_statistics)
-
-        print("")
-        width_log_table = 100
-        print("-"*width_log_table)
-        print("%6s %16s %16s %11s  %30s"
-              % ("Iter","Master Bound","Best Incumbent","Gap","Solution Times [s]"))
-        print("%6s %16s %16s %11s  %10s %10s %10s %10s"
-              % ("","","","","Master","Sub Min","Sub Max","Cumm"))
-        print("-"*width_log_table)
-
-        master_alpha = master.find_component(
-            "PYSP_BENDERS_ALPHA_SSC")
-        master_bundles_alpha = master.find_component(
-            "PYSP_BENDERS_BUNDLE_ALPHA_SSC")
-        master_objective = master.find_component(
-            "PYSP_BENDERS_OBJECTIVE")
-
-        self.master_bound_history = OrderedDict()
-        self.objective_history = OrderedDict()
-        self.incumbent_objective = \
-            float('inf') if (objective_sense is minimize) else float('-inf')
-        self.incumbent_xhat = None
-        self.optimality_gap = float('inf')
-        self.iterations = 0
-        output_no_gap_warning = True
-        for i in xrange(1, max_iterations + 1):
-
-            if (i == 1) and (len(self.cut_pool) == 0):
-                # Avoid an unbounded problem. We may still recover
-                # an xhat at which to generate a cut, but we can not
-                # use the master objective as a lower bound
-                master_alpha.fix(0.0)
-                master_bundles_alpha.fix(0.0)
-
-            start_time_master = time.time()
-            results_master = self.solve_master()
-            if len(results_master.solution) == 0:
-                raise RuntimeError("Solve failed for master; no solutions generated")
-            if results_master.solver.termination_condition != \
-               TerminationCondition.optimal:
-                logger.warning(
-                    "Master solve did not generate an optimal solution:\n"
-                    "Solver Status: %s\n"
-                    "Solver Termination Condition: %s\n"
-                    "Solution Status: %s\n"
-                    % (str(results_master.solver.status),
-                       str(results_master.solver.termination_condition),
-                       str(results_master.solution(0).status)))
-            master.solutions.load_from(results_master)
-            stop_time_master = time.time()
-
-            if master_alpha.fixed:
-                assert i == 1
-                assert master_alpha.value == 0.0
-                current_master_bound = \
-                    float('-inf') if (objective_sense is minimize) else float('inf')
-                master_alpha.free()
-                master_bundles_alpha.free()
-            else:
-                current_master_bound = value(master_objective)
-                # account for any optimality gap
-                solution0 = results_master.solution(0)
-                if hasattr(solution0, "gap") and \
-                   (solution0.gap is not None) and \
-                   (solution0.gap is not undefined):
-                    if objective_sense == minimize:
-                        current_master_bound -= solution0.gap
-                    else:
-                        current_master_bound += solution0.gap
-                else:
-                    if output_no_gap_warning:
-                        output_no_gap_warning = False
-                        print("WARNING: Solver interface does not "
-                              "report an optimality gap. Master bound "
-                              "may be invalid.")
-
-            self.master_bound_history[i] = current_master_bound
-
-            new_xhat = self.extract_master_xhat()
-            new_cut_info, solve_results = \
-                self.generate_cut(new_xhat,
-                                  return_solve_results=True)
-
-            # compute the true objective at xhat by
-            # replacing the current value of the master cut
-            # variable with the true second stage costs of
-            # any scenarios involved in the cuts
-            self.objective_history[i] = \
-                value(master_objective) - value(master_alpha) + \
-                sum(scenario._probability * new_cut_info.ssc[scenario.name] \
-                    for scenario in scenario_tree.scenarios
-                    if scenario.name not in self.master._scenarios_included)
-
-            incumbent_objective_prev = self.incumbent_objective
-            best_master_bound = max(self.master_bound_history.values()) if \
-                                (objective_sense == minimize) else \
-                                min(self.master_bound_history.values())
-            self.incumbent_objective = min(self.objective_history.values()) if \
-                                       (objective_sense == minimize) else \
-                                       max(self.objective_history.values())
-            if objective_sense == minimize:
-                if self.incumbent_objective < incumbent_objective_prev:
-                    self.incumbent_xhat = new_xhat
-            else:
-                if self.incumbent_objective > incumbent_objective_prev:
-                    self.incumbent_xhat = new_xhat
-
-            self.optimality_gap = \
-                abs(best_master_bound - self.incumbent_objective) / \
-                (self.get_option("optimality_gap_epsilon") + \
-                 abs(self.incumbent_objective))
-
-            min_time_sub = min(solve_results.solve_time.values())
-            max_time_sub = max(solve_results.solve_time.values())
-            print("%6d %16.4f %16.4f %11.3f%% %10.2f %10.2f %10.2f %10.2f"
-                  % (i, current_master_bound, self.incumbent_objective,
-                     self.optimality_gap*100, stop_time_master - start_time_master,
-                     min_time_sub, max_time_sub, time.time()-start_time))
-
-            # Add the cut even if we exit on this iteration so
-            # it ends up in the cut pool (just in case the caller
-            # wants to continue the algorithm)
-            self.add_cut(new_cut_info)
-
-            # we've completed another iteration
-            self.iterations += 1
-
-            # If the optimality gap is below the convergence
-            # threshold set by the user, quit the
-            # loop. Otherwise, add the new cut to the master
-            if self.optimality_gap*100 <= percent_gap:
-                print("-" * width_log_table)
-                print("Optimality gap threshold reached.")
-                break
-        else:
-            print("-" * width_log_table)
-            print("Maximum number of iterations reached.")
-
-        print("")
-        print("Re-solving at best incumbent xhat and collecting full "
-              "scenario tree solution.")
-        self.update_fix_constraints(self.incumbent_xhat)
-        self._manager.solve_subproblems()
-
-        return self.incumbent_objective
-
-def runbenders_register_options(options=None):
-    if options is None:
-        options = PySPConfigBlock()
-    safe_register_common_option(options,
-                               "verbose")
-    safe_register_common_option(options,
-                               "disable_gc")
-    safe_register_common_option(options,
-                               "profile")
-    safe_register_common_option(options,
-                               "traceback")
-    safe_register_common_option(options,
-                               "output_scenario_tree_solution")
-    ScenarioTreeManagerFactory.register_options(options)
-    BendersAlgorithm.register_options(options)
-
-    return options
-
-#
-# Construct a senario tree manager and a BendersAlgorithm
-# object to solve it.
-#
-
-def runbenders(options):
-    import pyomo.environ
-
-    start_time = time.time()
-
-    with ScenarioTreeManagerFactory(options) \
-         as manager:
-        manager.initialize()
-
-        # This is hard to do without a general option for
-        # relaxing integrality that works with all solver
-        # plugins. I think it's better left for advanced
-        # users that want to implement it within a script.
-        #print("Determining trivial lower bound using perfect "
-        #      "information (on LP relaxation)")
-        #self._manager.solve_subproblems(
-        #    ephemeral_solver_options={'relax_integrality': True})
-        #rootnode.updateNodeStatistics()
-        #trivial_bound = sum(scenario._probability * scenario._objective
-        #                    for scenario in scenario_tree.scenarios)
-        #if not master_alpha.fixed:
-        #    print("Determining initial alpha bound from scenario solves")
-        #    benders_cut = self.generate_cut(
-        #        dict((variable_id, rootnode._averages[variable_id])
-        #             for variable_id in rootnode._standard_variable_ids))
-        #    self.add_cut(benders_cut)
-
-        print("")
-        print("Initializing Benders decomposition algorithm for two-stage "
-              "stochastic programming problems (i.e., the L-shaped method).")
-        with BendersAlgorithm(manager, options) as benders:
-            benders.build_master_problem()
-            benders.solve()
-
-        print("")
-        print("***********************************************"
-              "***********************************************")
-        print(">>>THE EXPECTED SUM OF THE STAGE COST VARIABLES="
-              +str(manager.scenario_tree.findRootNode().\
-                   computeExpectedNodeCost())+"<<<")
-        print("***********************************************"
-              "***********************************************")
-
-        if options.output_scenario_tree_solution:
-            print("Final solution (scenario tree format):")
-            manager.scenario_tree.snapshotSolutionFromScenarios()
-            manager.scenario_tree.pprintSolution()
-
-    print("")
-    print("Total execution time=%.2f seconds"
-          % (time.time() - start_time))
-
-    return 0
-
-#
-# the main driver routine for the evaluate_xhat script.
-#
-
-def main(args=None):
-    #
-    # Top-level command that executes everything
-    #
-
-    #
-    # Import plugins
-    #
-    import pyomo.environ
-
-    #
-    # Parse command-line options.
-    #
-    try:
-        options = parse_command_line(
-            args,
-            runbenders_register_options,
-            prog='runbenders',
-            description=(
-"""Optimize a stochastic program using Generalized Benders
-(i.e., the L-shaped method)"""
-            ))
-
-    except SystemExit as _exc:
-        # the parser throws a system exit if "-h" is specified
-        # - catch it to exit gracefully.
-        return _exc.code
-
-    return launch_command(runbenders,
-                          options,
-                          error_label="runbenders: ",
-                          disable_gc=options.disable_gc,
-                          profile_count=options.profile,
-                          traceback=options.traceback)
-=======
 from pyomo.pysp.solvers.benders import *
->>>>>>> d0d3ab23
 
 @pyomo_command('runbenders', 'Optimize with the Benders solver')
 def Benders_main(args=None):

#  ___________________________________________________________________________
#
#  Pyomo: Python Optimization Modeling Objects
#  Copyright (c) 2008-2024
#  National Technology and Engineering Solutions of Sandia, LLC
#  Under the terms of Contract DE-NA0003525 with National Technology and
#  Engineering Solutions of Sandia, LLC, the U.S. Government retains certain
#  rights in this software.
#  This software is distributed under the 3-clause BSD License.
#  ___________________________________________________________________________

import sys as _sys

import importlib


def _do_import(pkg_name):
    importlib.import_module(pkg_name)


#
# These packages contain plugins that need to be loaded
#
_packages = [
    'pyomo.common',
    'pyomo.core',
    'pyomo.opt',
    'pyomo.dataportal',
    'pyomo.duality',
    'pyomo.repn',
    'pyomo.neos',
    'pyomo.solvers',
    'pyomo.gdp',
    'pyomo.mpec',
    'pyomo.dae',
    'pyomo.scripting',
    'pyomo.network',
    'pyomo.contrib.ampl_function_demo',
    'pyomo.contrib.appsi',
    'pyomo.contrib.community_detection',
<<<<<<< HEAD
    'pyomo.contrib.convex_programming_duality',
=======
    'pyomo.contrib.cp',
>>>>>>> d7d82875
    'pyomo.contrib.example',
    'pyomo.contrib.fme',
    'pyomo.contrib.gdp_bounds',
    'pyomo.contrib.gdpopt',
    'pyomo.contrib.gjh',
    'pyomo.contrib.gdp_bounds',
    'pyomo.contrib.mcpp',
    'pyomo.contrib.mindtpy',
    'pyomo.contrib.multistart',
    'pyomo.contrib.preprocessing',
    'pyomo.contrib.pynumero',
    'pyomo.contrib.solver',
    'pyomo.contrib.trustregion',
]


def _import_packages():
    #
    # Import required packages
    #
    for _package in _packages:
        pname = _package + '.plugins'
        try:
            _do_import(pname)
        except ImportError:
            exctype, err, tb = _sys.exc_info()  # BUG?
            import traceback

            msg = (
                "pyomo.environ failed to import %s:\nOriginal %s: %s\n"
                "Traceback:\n%s"
                % (pname, exctype.__name__, err, ''.join(traceback.format_tb(tb)))
            )
            # clear local variables to remove circular references
            exctype = err = tb = None
            # TODO: Should this just log an error and re-raise the
            # original exception?
            raise ImportError(msg)

        pkg = _sys.modules[pname]
        pkg.load()


_import_packages()

#
# Expose the symbols from pyomo.core
#
from pyomo.dataportal import DataPortal
import pyomo.core.kernel
from pyomo.common.collections import ComponentMap
import pyomo.core.base.indexed_component
import pyomo.core.base.util
from pyomo.core import expr, base, kernel, plugins
from pyomo.core.base import util

from pyomo.core import (
    numvalue,
    numeric_expr,
    boolean_value,
    symbol_map,
    sympy_tools,
    taylor_series,
    visitor,
    expr_common,
    expr_errors,
    calculus,
    native_types,
    linear_expression,
    nonlinear_expression,
    land,
    lor,
    equivalent,
    exactly,
    atleast,
    atmost,
    all_different,
    count_if,
    implies,
    lnot,
    xor,
    inequality,
    log,
    log10,
    sin,
    cos,
    tan,
    cosh,
    sinh,
    tanh,
    asin,
    acos,
    atan,
    exp,
    sqrt,
    asinh,
    acosh,
    atanh,
    ceil,
    floor,
    Expr_if,
    differentiate,
    taylor_series_expansion,
    SymbolMap,
    PyomoObject,
    nonpyomo_leaf_types,
    native_numeric_types,
    value,
    is_constant,
    is_fixed,
    is_variable_type,
    is_potentially_variable,
    polynomial_degree,
    NumericValue,
    ZeroConstant,
    as_boolean,
    BooleanConstant,
    BooleanValue,
    native_logical_values,
    minimize,
    maximize,
    PyomoOptions,
    Expression,
    CuidLabeler,
    CounterLabeler,
    NumericLabeler,
    CNameLabeler,
    TextLabeler,
    AlphaNumericTextLabeler,
    NameLabeler,
    ShortNameLabeler,
    name,
    Component,
    ComponentUID,
    BuildAction,
    BuildCheck,
    Set,
    SetOf,
    simple_set_rule,
    RangeSet,
    Param,
    Var,
    VarList,
    ScalarVar,
    BooleanVar,
    BooleanVarList,
    ScalarBooleanVar,
    logical_expr,
    simple_constraint_rule,
    simple_constraintlist_rule,
    ConstraintList,
    Constraint,
    LogicalConstraint,
    LogicalConstraintList,
    simple_objective_rule,
    simple_objectivelist_rule,
    Objective,
    ObjectiveList,
    Connector,
    SOSConstraint,
    Piecewise,
    active_export_suffix_generator,
    active_import_suffix_generator,
    Suffix,
    ExternalFunction,
    symbol_map_from_instance,
    Reference,
    Reals,
    PositiveReals,
    NonPositiveReals,
    NegativeReals,
    NonNegativeReals,
    Integers,
    PositiveIntegers,
    NonPositiveIntegers,
    NegativeIntegers,
    NonNegativeIntegers,
    Boolean,
    Binary,
    Any,
    AnyWithNone,
    EmptySet,
    UnitInterval,
    PercentFraction,
    RealInterval,
    IntegerInterval,
    display,
    SortComponents,
    TraversalStrategy,
    Block,
    ScalarBlock,
    active_components,
    components,
    active_components_data,
    components_data,
    global_option,
    Model,
    ConcreteModel,
    AbstractModel,
    ModelComponentFactory,
    Transformation,
    TransformationFactory,
    instance2dat,
    set_options,
    RealSet,
    IntegerSet,
    BooleanSet,
    prod,
    quicksum,
    sum_product,
    dot_product,
    summation,
    sequence,
)

from pyomo.opt import (
    SolverFactory,
    SolverManagerFactory,
    UnknownSolver,
    TerminationCondition,
    SolverStatus,
    check_optimal_termination,
    assert_optimal_termination,
)
from pyomo.core.base.units_container import units, as_quantity

# These APIs are deprecated and should be removed in the near future
from pyomo.common.deprecation import relocated_module_attribute

relocated_module_attribute(
    'SimpleBlock', 'pyomo.core.base.block.SimpleBlock', version='6.0'
)
relocated_module_attribute('SimpleVar', 'pyomo.core.base.var.SimpleVar', version='6.0')
relocated_module_attribute(
    'SimpleBooleanVar', 'pyomo.core.base.boolean_var.SimpleBooleanVar', version='6.0'
)
del relocated_module_attribute<|MERGE_RESOLUTION|>--- conflicted
+++ resolved
@@ -38,11 +38,8 @@
     'pyomo.contrib.ampl_function_demo',
     'pyomo.contrib.appsi',
     'pyomo.contrib.community_detection',
-<<<<<<< HEAD
     'pyomo.contrib.convex_programming_duality',
-=======
     'pyomo.contrib.cp',
->>>>>>> d7d82875
     'pyomo.contrib.example',
     'pyomo.contrib.fme',
     'pyomo.contrib.gdp_bounds',
